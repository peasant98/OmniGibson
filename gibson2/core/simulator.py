--- conflicted
+++ resolved
@@ -1,13 +1,7 @@
 from gibson2.core.physics.scene import StadiumScene
-<<<<<<< HEAD
-from gibson2.core.render.mesh_renderer.mesh_renderer_cpu import MeshRenderer, InstanceGroup, Instance, quat2rotmat, xyz2mat
-#from gibson2.core.render.mesh_renderer.mesh_renderer_tensor import MeshRendererG2G
 from gibson2.core.render.mesh_renderer.mesh_renderer_vr import MeshRendererVR
-=======
 from gibson2.core.render.mesh_renderer.mesh_renderer_cpu import MeshRenderer, InstanceGroup, Instance, quat2rotmat,\
     xyz2mat, xyzw2wxyz
-from gibson2.core.render.mesh_renderer.mesh_renderer_tensor import MeshRendererG2G
->>>>>>> 822ff1a7
 from gibson2.core.physics.interactive_objects import InteractiveObj, YCBObject, RBOObject, Pedestrian, ShapeNetObject, BoxShape
 from gibson2.core.render.viewer import Viewer, ViewerVR
 import pybullet as p
@@ -52,16 +46,11 @@
         self.mode = mode
 
         # renderer
-<<<<<<< HEAD
-        self.resolution = resolution
         self.vrWidth = vrWidth
         self.vrHeight = vrHeight
-        self.fov = fov
-=======
         self.image_width = image_width
         self.image_height = image_height
         self.vertical_fov = vertical_fov
->>>>>>> 822ff1a7
         self.device_idx = device_idx
         self.use_fisheye = use_fisheye
         self.render_to_tensor = render_to_tensor
@@ -109,7 +98,6 @@
                                          vertical_fov=self.vertical_fov,
                                          device_idx=self.device_idx,
                                          use_fisheye=self.use_fisheye)
-<<<<<<< HEAD
         elif self.mode == 'vr':
             # TODO: Add options to change the mesh renderer that VR renderer takes in here
             self.renderer = MeshRendererVR(MeshRenderer, vrWidth=self.vrWidth, vrHeight=self.vrHeight)
@@ -119,8 +107,6 @@
                                      fov=self.fov,
                                      device_idx=self.device_idx,
                                      use_fisheye=self.use_fisheye)
-=======
->>>>>>> 822ff1a7
 
         # Connect directly to pybullet when using VR
         if self.mode == 'vr':
@@ -179,22 +165,8 @@
                         self.renderer.load_object(filename,
                                                   texture_scale=texture_scale,
                                                   load_texture=load_texture)
-<<<<<<< HEAD
-                        self.visual_objects[filename] = len(self.renderer.get_visual_objects()) - 1
-                        self.renderer.add_instance(len(self.renderer.get_visual_objects()) - 1,
-                                                   pybullet_uuid=new_object,
-                                                   class_id=class_id)
-
-                    else:
-                        self.renderer.add_instance(self.visual_objects[filename],
-                                                   pybullet_uuid=new_object,
-                                                   class_id=class_id)
-        
-
-=======
                         self.visual_objects[filename] = len(self.renderer.visual_objects) - 1
                     visual_object = self.visual_objects[filename]
->>>>>>> 822ff1a7
                 elif type == p.GEOM_PLANE:
                     pass
                     # By default, we add an additional floor surface to "smooth out" that of the original mesh.
@@ -207,12 +179,6 @@
                     #                           transform_pos=rel_pos,
                     #                           input_kd=color[:3],
                     #                           scale=[100, 100, 0.01])
-<<<<<<< HEAD
-                    # self.renderer.add_instance(len(self.renderer.get_visual_objects()) - 1,
-                    #                            pybullet_uuid=new_object,
-                    #                            class_id=class_id,
-                    #                            dynamic=True)
-=======
                     # visual_object = len(self.renderer.visual_objects) - 1
 
                 if visual_object is not None:
@@ -222,7 +188,6 @@
         if scene.is_interactive:
             for obj in scene.scene_objects:
                 self.import_articulated_object(obj)
->>>>>>> 822ff1a7
 
         self.scene = scene
         return new_objects
@@ -252,23 +217,6 @@
             visual_object = None
             if type == p.GEOM_MESH:
                 filename = filename.decode('utf-8')
-<<<<<<< HEAD
-                print(filename, self.visual_objects)
-                if not filename in self.visual_objects.keys():
-                    self.renderer.load_object(filename)
-                    self.visual_objects[filename] = len(self.renderer.get_visual_objects()) - 1
-                    self.renderer.add_instance(len(self.renderer.get_visual_objects()) - 1,
-                                               pybullet_uuid=new_object,
-                                               class_id=class_id,
-                                               dynamic=True,
-                                               softbody=isSoft)
-                else:
-                    self.renderer.add_instance(self.visual_objects[filename],
-                                               pybullet_uuid=new_object,
-                                               class_id=class_id,
-                                               dynamic=True,
-                                               softbody=isSoft)
-=======
                 if filename not in self.visual_objects.keys():
                     self.renderer.load_object(filename,
                                               transform_orn=rel_orn,
@@ -277,7 +225,6 @@
                                               scale=np.array(dimensions))
                     self.visual_objects[filename] = len(self.renderer.visual_objects) - 1
                 visual_object = self.visual_objects[filename]
->>>>>>> 822ff1a7
             elif type == p.GEOM_SPHERE:
                 filename = os.path.join(gibson2.assets_path, 'models/mjcf_primitives/sphere8.obj')
                 self.renderer.load_object(
@@ -286,14 +233,7 @@
                     transform_pos=rel_pos,
                     input_kd=color[:3],
                     scale=[dimensions[0] / 0.5, dimensions[0] / 0.5, dimensions[0] / 0.5])
-<<<<<<< HEAD
-                self.renderer.add_instance(len(self.renderer.get_visual_objects()) - 1,
-                                           pybullet_uuid=new_object,
-                                           class_id=class_id,
-                                           dynamic=True)
-=======
                 visual_object = len(self.renderer.visual_objects) - 1
->>>>>>> 822ff1a7
             elif type == p.GEOM_CAPSULE or type == p.GEOM_CYLINDER:
                 filename = os.path.join(gibson2.assets_path, 'models/mjcf_primitives/cube.obj')
                 self.renderer.load_object(
@@ -302,30 +242,18 @@
                     transform_pos=rel_pos,
                     input_kd=color[:3],
                     scale=[dimensions[1] / 0.5, dimensions[1] / 0.5, dimensions[0]])
-<<<<<<< HEAD
-                self.renderer.add_instance(len(self.renderer.get_visual_objects()) - 1,
-                                           pybullet_uuid=new_object,
-                                           class_id=class_id,
-                                           dynamic=True)
-=======
                 visual_object = len(self.renderer.visual_objects) - 1
->>>>>>> 822ff1a7
             elif type == p.GEOM_BOX:
                 filename = os.path.join(gibson2.assets_path, 'models/mjcf_primitives/cube.obj')
                 self.renderer.load_object(filename,
                                           transform_orn=rel_orn,
                                           transform_pos=rel_pos,
                                           input_kd=color[:3],
-<<<<<<< HEAD
-                                          scale=[dimensions[0], dimensions[1], dimensions[2]])
-                self.renderer.add_instance(len(self.renderer.get_visual_objects()) - 1,
-=======
                                           scale=np.array(dimensions))
                 visual_object = len(self.renderer.visual_objects) - 1
 
             if visual_object is not None:
                 self.renderer.add_instance(visual_object,
->>>>>>> 822ff1a7
                                            pybullet_uuid=new_object,
                                            class_id=class_id,
                                            dynamic=True,
@@ -363,16 +291,8 @@
                                               transform_pos=rel_pos,
                                               input_kd=color[:3],
                                               scale=np.array(dimensions))
-<<<<<<< HEAD
-
-                    visual_objects.append(len(self.renderer.get_visual_objects()) - 1)
-                    self.visual_objects[filename] = len(self.renderer.get_visual_objects()) - 1
-                else:
-                    visual_objects.append(self.visual_objects[filename])
-=======
                     self.visual_objects[filename] = len(self.renderer.visual_objects) - 1
                 visual_objects.append(self.visual_objects[filename])
->>>>>>> 822ff1a7
                 link_ids.append(link_id)
             elif type == p.GEOM_SPHERE:
                 filename = os.path.join(gibson2.assets_path, 'models/mjcf_primitives/sphere8.obj')
@@ -400,13 +320,8 @@
                                           transform_orn=rel_orn,
                                           transform_pos=rel_pos,
                                           input_kd=color[:3],
-<<<<<<< HEAD
-                                          scale=[dimensions[0], dimensions[1], dimensions[2]])
-                visual_objects.append(len(self.renderer.get_visual_objects()) - 1)
-=======
                                           scale=np.array(dimensions))
                 visual_objects.append(len(self.renderer.visual_objects) - 1)
->>>>>>> 822ff1a7
                 link_ids.append(link_id)
 
             if link_id == -1:
@@ -457,16 +372,8 @@
                                               transform_pos=rel_pos,
                                               input_kd=color[:3],
                                               scale=np.array(dimensions))
-<<<<<<< HEAD
-
-                    visual_objects.append(len(self.renderer.get_visual_objects()) - 1)
-                    self.visual_objects[filename] = len(self.renderer.get_visual_objects()) - 1
-                else:
-                    visual_objects.append(self.visual_objects[filename])
-=======
                     self.visual_objects[filename] = len(self.renderer.visual_objects) - 1
                 visual_objects.append(self.visual_objects[filename])
->>>>>>> 822ff1a7
                 link_ids.append(link_id)
             elif type == p.GEOM_SPHERE:
                 filename = os.path.join(gibson2.assets_path, 'models/mjcf_primitives/sphere8.obj')
@@ -476,12 +383,7 @@
                     transform_pos=rel_pos,
                     input_kd=color[:3],
                     scale=[dimensions[0] / 0.5, dimensions[0] / 0.5, dimensions[0] / 0.5])
-<<<<<<< HEAD
-                visual_objects.append(len(self.renderer.get_visual_objects()) - 1)
-                # self.visual_objects[filename] = len(self.renderer.get_visual_objects()) - 1
-=======
                 visual_objects.append(len(self.renderer.visual_objects) - 1)
->>>>>>> 822ff1a7
                 link_ids.append(link_id)
             elif type == p.GEOM_CAPSULE or type == p.GEOM_CYLINDER:
                 filename = os.path.join(gibson2.assets_path, 'models/mjcf_primitives/cube.obj')
@@ -499,13 +401,8 @@
                                           transform_orn=rel_orn,
                                           transform_pos=rel_pos,
                                           input_kd=color[:3],
-<<<<<<< HEAD
-                                          scale=[dimensions[0], dimensions[1], dimensions[2]])
-                visual_objects.append(len(self.renderer.get_visual_objects()) - 1)
-=======
                                           scale=np.array(dimensions))
                 visual_objects.append(len(self.renderer.visual_objects) - 1)
->>>>>>> 822ff1a7
                 link_ids.append(link_id)
 
             if link_id == -1:
@@ -535,24 +432,16 @@
         if (should_measure_fps):
             step_start_time = time.time()
         p.stepSimulation()
-<<<<<<< HEAD
-        # TODO: Explain change to getInstances function - so it can pass through VR layer
-        for instance in self.renderer.get_instances():
+        self.sync()
+
+    def sync(self):
+        """
+        Update positions in renderer without stepping the simulation. Usually used in the reset() function
+        """
+        for instance in self.renderer.instances:
             if instance.dynamic:
                 self.update_position(instance)
         if (self.mode == 'gui' or self.mode == 'vr') and not self.viewer is None:
-=======
-        self.sync()
-
-    def sync(self):
-        """
-        Update positions in renderer without stepping the simulation. Usually used in the reset() function
-        """
-        for instance in self.renderer.instances:
-            if instance.dynamic:
-                self.update_position(instance)
-        if self.mode == 'gui' and self.viewer is not None:
->>>>>>> 822ff1a7
             self.viewer.update()
         if (should_measure_fps):
             step_end_time = time.time()
