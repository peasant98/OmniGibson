from gibson2.core.physics.robot_locomotors import *
from gibson2.core.simulator import Simulator
from gibson2.core.physics.scene import *
from gibson2.core.physics.interactive_objects import VisualObject
import gibson2
from gibson2.utils.utils import parse_config, rotate_vector_3d, l2_distance, quatToXYZW
from gibson2.envs.base_env import BaseEnv
from transforms3d.euler import euler2quat
from collections import OrderedDict
import argparse
from gibson2.learn.completion import CompletionNet, identity_init, Perceptual
import torch.nn as nn
import torch
from gibson2 import assets
from torchvision import datasets, transforms


# define navigation environments following Anderson, Peter, et al. 'On evaluation of embodied navigation agents.' arXiv preprint arXiv:1807.06757 (2018).
# https://arxiv.org/pdf/1807.06757.pdf

class NavigateEnv(BaseEnv):
    def __init__(self, config_file, mode='headless', action_timestep = 1/10.0, physics_timestep=1/240.0, device_idx=0):
        super(NavigateEnv, self).__init__(config_file, mode, device_idx=device_idx)

        self.initial_pos = np.array(self.config.get('initial_pos', [0,0,0]))
        self.initial_orn = np.array(self.config.get('initial_orn', [0,0,0]))

        self.target_pos = np.array(self.config.get('target_pos', [5,5,0]))
        self.target_orn = np.array(self.config.get('target_orn', [0,0,0]))

        self.additional_states_dim = self.config['additional_states_dim']

        # termination condition
        self.dist_tol = self.config.get('dist_tol', 0.5)
        self.max_step = self.config.get('max_step', float('inf'))

        # reward
        self.terminal_reward = self.config.get('terminal_reward', 0.0)
        self.electricity_cost = self.config.get('electricity_cost', 0.0)
        self.stall_torque_cost = self.config.get('stall_torque_cost', 0.0)
        self.collision_cost = self.config.get('collision_cost', 0.0)
        self.discount_factor = self.config.get('discount_factor', 1.0)
        print('electricity_cost', self.electricity_cost)
        print('stall_torque_cost', self.stall_torque_cost)
        print('collision_cost', self.collision_cost)

        # simulation
        self.mode = mode
        self.action_timestep = action_timestep
        self.physics_timestep = physics_timestep
        self.simulator.set_timestep(physics_timestep)
        self.simulator_loop = int(self.action_timestep / self.simulator.timestep)
        self.output = self.config['output']

        # observation and action space
        # self.sensor_dim = self.robots[0].sensor_dim + self.additional_states_dim
        self.sensor_dim = self.additional_states_dim
        self.action_dim = self.robots[0].action_dim

        # self.observation_space = gym.spaces.Box(low=-np.inf, high=np.inf, shape=(self.sensor_dim,), dtype=np.float64)
        observation_space = OrderedDict()
        if 'sensor' in self.output:
            self.sensor_space = gym.spaces.Box(low=-np.inf, high=np.inf, shape=(self.sensor_dim,), dtype=np.float32)
            observation_space['sensor'] = self.sensor_space
        if 'rgb' in self.output:
            self.rgb_space = gym.spaces.Box(low=0.0, high=1.0,
                                            shape=(self.config['resolution'], self.config['resolution'], 3),
                                            dtype=np.float32)
            observation_space['rgb'] = self.rgb_space
        if 'depth' in self.output:
            self.depth_space = gym.spaces.Box(low=0.0, high=1.0,
                                              shape=(self.config['resolution'], self.config['resolution'], 1),
                                              dtype=np.float32)
            observation_space['depth'] = self.depth_space
        if 'rgb_filled' in self.output: # use filler
            self.comp = CompletionNet(norm=nn.BatchNorm2d, nf=64)
            self.comp = torch.nn.DataParallel(self.comp).cuda()
            self.comp.load_state_dict(torch.load(os.path.join(os.path.dirname(assets.__file__), 'networks', 'model.pth')))
            self.comp.eval()
        if 'pointgoal' in  self.output:
            observation_space['pointgoal'] =  gym.spaces.Box(low=-np.inf, high=np.inf, shape=(2,), dtype=np.float32)

        self.observation_space = gym.spaces.Dict(observation_space)
        self.action_space = self.robots[0].action_space

        # variable initialization
        self.potential = 1.0
        self.current_step = 0
        self.current_episode = 0

        # add visual objects
        self.visual_object_at_initial_target_pos = self.config.get('visual_object_at_initial_target_pos', False)
        if self.visual_object_at_initial_target_pos:
            self.initial_pos_vis_obj = VisualObject(rgba_color=[1, 0, 0, 0.5])
            self.target_pos_vis_obj = VisualObject(rgba_color=[0, 0, 1, 0.5])
            self.initial_pos_vis_obj.load()
            if self.config.get('target_visual_object_visible_to_agent', False):
                self.simulator.import_object(self.target_pos_vis_obj)
            else:
                self.target_pos_vis_obj.load()
            # self.target_reaching_pos_vis_obj = VisualObject(rgba_color=[0, 1, 0, 0.5], radius=0.1)
            # self.target_reaching_pos_vis_obj.load()

    def get_additional_states(self):

        relative_position = self.target_pos - self.robots[0].get_position()
        # rotate relative position back to body point of view
        additional_states = rotate_vector_3d(relative_position, *self.robots[0].get_rpy())

        if self.config['task'] == 'reaching':
            end_effector_pos = self.robots[0].get_end_effector_position() - self.robots[0].get_position()
            end_effector_pos = rotate_vector_3d(end_effector_pos, *self.robots[0].get_rpy())
            additional_states = np.concatenate((additional_states, end_effector_pos))
        assert len(additional_states) == self.additional_states_dim, 'additional states dimension mismatch'

        return additional_states

        """

        relative_position = self.target_pos - self.robots[0].get_position()
        # rotate relative position back to body point of view
        relative_position_odom = rotate_vector_3d(relative_position, *self.robots[0].get_rpy())
        # the angle between the direction the agent is facing and the direction to the target position
        delta_yaw = np.arctan2(relative_position_odom[1], relative_position_odom[0])
        additional_states = np.concatenate((relative_position,
                                            relative_position_odom,
                                            [np.sin(delta_yaw), np.cos(delta_yaw)]))
        if self.config['task'] == 'reaching':
            # get end effector information
            end_effector_pos = self.robots[0].get_end_effector_position() - self.robots[0].get_position()
            end_effector_pos = rotate_vector_3d(end_effector_pos, *self.robots[0].get_rpy())
            additional_states = np.concatenate((additional_states, end_effector_pos))

        assert len(additional_states) == self.additional_states_dim, 'additional states dimension mismatch'
        return additional_states
        """


    def get_state(self):
        collision_links = []
        for _ in range(self.simulator_loop):
            self.simulator_step()
            collision_links += [item[3] for item in p.getContactPoints(bodyA=self.robots[0].robot_ids[0])]

        collision_links = np.unique(collision_links)
        collision_cost = -10.0 if -1 in collision_links else 0.0

        # calculate state
        # sensor_state = self.robots[0].calc_state()
        # sensor_state = np.concatenate((sensor_state, self.get_additional_states()))
        sensor_state = self.get_additional_states()

        state = OrderedDict()

        if 'sensor' in self.output:
            state['sensor'] = sensor_state
        if 'rgb' in self.output:
            state['rgb'] = self.simulator.renderer.render_robot_cameras(modes=('rgb'))[0][:, :, :3]
        if 'depth' in self.output:
            depth = -self.simulator.renderer.render_robot_cameras(modes=('3d'))[0][:, :, 2:3]
            state['depth'] = np.clip(depth / 5.0, 0.0, 1.0)
        if 'normal' in self.output:
            state['normal'] = self.simulator.renderer.render_robot_cameras(modes='normal')
        if 'seg' in self.output:
            state['seg'] = self.simulator.renderer.render_robot_cameras(modes='seg')
        if 'rgb_filled' in self.output:
            with torch.no_grad():
                tensor = transforms.ToTensor()((state['rgb'] * 255).astype(np.uint8)).cuda()
                rgb_filled = self.comp(tensor[None, :, :, :])[0].permute(1, 2, 0).cpu().numpy()
                state['rgb_filled'] = rgb_filled
        if 'bump' in self.output:
            state['bump'] = -1 in collision_links  # check collision for baselink, it might vary for different robots
        if 'pointgoal' in self.output:
            state['pointgoal'] = sensor_state[:2]
        return state

    def step(self, action):
        self.robots[0].apply_action(action)

        state = self.get_state()

        # calculate reward
        if self.config['task'] == 'pointgoal':
            robot_pos = self.robots[0].get_position()
        elif self.config['task'] == 'reaching':
            robot_pos = self.robots[0].get_end_effector_position()

        new_potential = l2_distance(self.target_pos, robot_pos) / \
                        l2_distance(self.target_pos, self.initial_pos_for_potential)
        progress = (self.potential - new_potential) * 1000  # |progress| ~= 1.0 per step
        self.potential = new_potential

        # electricity_cost = np.abs(self.robots[0].joint_speeds * self.robots[0].joint_torque).mean().item()
        # electricity_cost *= self.electricity_cost  # |electricity_cost| ~= 0.2 per step
        # stall_torque_cost = np.square(self.robots[0].joint_torque).mean()
        # stall_torque_cost *= self.stall_torque_cost  # |stall_torque_cost| ~= 0.2 per step
        electricity_cost = 0.0
        stall_torque_cost = 0.0
        collision_cost *= self.collision_cost

        reward = progress + collision_cost + electricity_cost + stall_torque_cost

        # check termination condition
        self.current_step += 1
        done = self.current_step >= self.max_step
<<<<<<< HEAD

        # # robot flips over
        if self.robots[0].get_position()[2] > 0.1:
            print('death')
            # reward = -self.terminal_reward
            done = True

        if l2_distance(self.target_pos, robot_pos) < self.dist_tol:
            print('goal')
=======
        if l2_distance(self.target_pos, robot_position) < self.dist_tol:
            #print('goal')
>>>>>>> c4718ba4
            reward = self.terminal_reward
            done = True

        # print('action', action)
        # print('reward', reward)

        return state, reward, done, {}

    def reset(self):
        self.robots[0].robot_specific_reset()

        self.robots[0].set_position(pos=self.initial_pos)
        self.robots[0].set_orientation(orn=quatToXYZW(euler2quat(*self.initial_orn), 'wxyz'))

        if self.config['task'] == 'pointgoal':
            self.initial_pos_for_potential = self.robots[0].get_position()
        elif self.config['task'] == 'reaching':
            self.initial_pos_for_potential = self.robots[0].get_end_effector_position()

        # set position for visual objects
        if self.visual_object_at_initial_target_pos:
            self.initial_pos_vis_obj.set_position(self.initial_pos)
            self.target_pos_vis_obj.set_position(self.target_pos)
            # self.target_reaching_pos_vis_obj.set_position(self.target_pos)


        self.current_step = 0
        self.potential = 1.0

        state = self.get_state()

        return state


class NavigateRandomEnv(NavigateEnv):
    def __init__(self, config_file, mode='headless', action_timestep=1 / 10.0, physics_timestep=1 / 240.0,
                 device_idx=0, automatic_reset=False):
        super(NavigateRandomEnv, self).__init__(config_file, mode, action_timestep, physics_timestep, device_idx=device_idx)
        self.automatic_reset = automatic_reset

    def step(self, action):
        timestep = super(NavigateRandomEnv, self).step(action)
        if timestep[2] and self.automatic_reset:
            #print('auto reset')
            return self.reset(), 0, True, {}
        else:
            return timestep

    def reset(self):
        self.robots[0].robot_specific_reset()

        collision_links = [-1]
        while (-1 in collision_links): # if collision happens restart
            floor, pos = self.scene.get_random_point()
            print(pos)
            self.robots[0].set_position(pos=[pos[0], pos[1], pos[2] + 0.1])
            self.robots[0].set_orientation(orn=quatToXYZW(euler2quat(0, 0, np.random.uniform(0, np.pi * 2)), 'wxyz'))
            collision_links = []
            for _ in range(self.simulator_loop):
                self.simulator_step()
                collision_links += [item[3] for item in p.getContactPoints(bodyA=self.robots[0].robot_ids[0])]
            collision_links = np.unique(collision_links)

        _, self.target_pos = self.scene.get_random_point_floor(floor)

        if self.visual_object_at_initial_target_pos:
            self.initial_pos_vis_obj.set_position(pos)
            self.target_pos_vis_obj.set_position(self.target_pos)

        self.current_step = 0
        self.potential = 1

        state = self.get_state()

        return state


if __name__ == '__main__':
    parser = argparse.ArgumentParser()
    parser.add_argument('--robot', '-r', choices=['turtlebot', 'jr'], required=True,
                        help='which robot [turtlebot|jr]')
    parser.add_argument('--config', '-c',
                        help='which config file to use [default: use yaml files in examples/configs]')
    parser.add_argument('--mode', '-m', choices=['headless', 'gui'], default='headless',
                        help='which mode for simulation (default: headless)')

    parser.add_argument('--random', '-R', action="store_true")

    args = parser.parse_args()

    if args.robot == 'turtlebot':
        config_filename = os.path.join(os.path.dirname(gibson2.__file__), '../examples/configs/turtlebot_p2p_nav_deterministic.yaml')\
            if args.config is None else args.config
        if args.random:
            nav_env = NavigateRandomEnv(config_file=config_filename, mode=args.mode,
                                  action_timestep=1.0 / 10.0, physics_timestep=1 / 40.0, automatic_reset=True)
        else:
            nav_env = NavigateEnv(config_file=config_filename, mode=args.mode,
                              action_timestep=1.0/10.0, physics_timestep=1/40.0)
        if nav_env.config.get('debug') and nav_env.mode == 'gui' and not nav_env.config.get('is_discrete'):
            debug_params = [p.addUserDebugParameter(str(i), 0.0, 1.0, 0.5)
                            for i in range(nav_env.action_space.shape[0])]

        for episode in range(10):
            nav_env.reset()
            for i in range(500):  # 500 steps, 50s world time
                if nav_env.config.get('debug') and nav_env.mode == 'gui' and not nav_env.config.get('is_discrete'):
                    action = [p.readUserDebugParameter(debug_param) for debug_param in debug_params]
                else:
                    action = nav_env.action_space.sample()
                action = 0
                state, reward, done, _ = nav_env.step(action)
                if done:
                    print('Episode finished after {} timesteps'.format(i + 1))
                    break
        nav_env.clean()
    elif args.robot == 'jr':
        config_filename = '../examples/configs/jr2_reaching.yaml' if args.config is None else args.config
        config_filename = os.path.join(os.path.dirname(gibson2.__file__), config_filename)
        nav_env = NavigateEnv(config_file=config_filename, mode=args.mode,
                              action_timestep=1/10.0, physics_timestep=1/40.0)
        for episode in range(10):
            nav_env.reset()
            for i in range(300):  # 300 steps, 30s world time
                action = nav_env.action_space.sample()
                state, reward, done, _ = nav_env.step(action)
                if done:
                    print('Episode finished after {} timesteps'.format(i + 1))
                    break
        nav_env.clean()<|MERGE_RESOLUTION|>--- conflicted
+++ resolved
@@ -203,7 +203,6 @@
         # check termination condition
         self.current_step += 1
         done = self.current_step >= self.max_step
-<<<<<<< HEAD
 
         # # robot flips over
         if self.robots[0].get_position()[2] > 0.1:
@@ -213,10 +212,6 @@
 
         if l2_distance(self.target_pos, robot_pos) < self.dist_tol:
             print('goal')
-=======
-        if l2_distance(self.target_pos, robot_position) < self.dist_tol:
-            #print('goal')
->>>>>>> c4718ba4
             reward = self.terminal_reward
             done = True
 
