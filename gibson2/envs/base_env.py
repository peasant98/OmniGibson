--- conflicted
+++ resolved
@@ -34,9 +34,6 @@
         for robot in self.robots:
             self.simulator.import_robot(robot)
 
-<<<<<<< HEAD
-    def __del__(self):
-=======
 
     def reload(self, config_file):
         self.config = parse_config(config_file)
@@ -70,7 +67,6 @@
             self.simulator.import_robot(robot)
 
     def clean(self):
->>>>>>> 2471fabf
         if not self.simulator is None:
             self.simulator.disconnect()
 
