from gibson2.objects.visual_marker import VisualMarker
from gibson2.utils.mesh_util import quat2rotmat, xyzw2wxyz, xyz2mat
from gibson2.utils.semantics_utils import get_class_name_to_class_id
from gibson2.utils.constants import SemanticClass, PyBulletSleepState
from gibson2.render.mesh_renderer.mesh_renderer_cpu import MeshRenderer
from gibson2.render.mesh_renderer.mesh_renderer_vr import MeshRendererVR, VrSettings
from gibson2.render.mesh_renderer.mesh_renderer_settings import MeshRendererSettings
from gibson2.render.mesh_renderer.instances import InstanceGroup, Instance, Robot
from gibson2.render.mesh_renderer.mesh_renderer_tensor import MeshRendererG2G
from gibson2.render.viewer import Viewer, ViewerVR, ViewerSimple
from gibson2.object_states.factory import get_states_by_dependency_order
from gibson2.objects.articulated_object import ArticulatedObject, URDFObject
from gibson2.scenes.igibson_indoor_scene import InteractiveIndoorScene
from gibson2.scenes.scene_base import Scene
from gibson2.robots.robot_base import BaseRobot
from gibson2.objects.object_base import Object
from gibson2.objects.particles import ParticleSystem
from gibson2.utils.utils import quatXYZWFromRotMat, rotate_vector_3d

import pybullet as p
import gibson2
import os
import numpy as np
import platform
import logging
import time
from time import sleep


class Simulator:
    """
    Simulator class is a wrapper of physics simulator (pybullet) and MeshRenderer, it loads objects into
    both pybullet and also MeshRenderer and syncs the pose of objects and robot parts.
    """

    def __init__(self,
                 gravity=9.8,
                 physics_timestep=1 / 120.0,
                 render_timestep=1 / 30.0,
                 use_fixed_fps=False,
                 mode='gui',
                 image_width=128,
                 image_height=128,
                 vertical_fov=90,
                 device_idx=0,
                 render_to_tensor=False,
                 rendering_settings=MeshRendererSettings(),
                 vr_settings=VrSettings()):
        """
        :param gravity: gravity on z direction.
        :param physics_timestep: timestep of physical simulation, p.stepSimulation()
        :param render_timestep: timestep of rendering, and Simulator.step() function
        :param use_variable_step_num: whether to use a fixed (1) or variable physics step number
        :param mode: choose mode from gui, headless, iggui (only open iGibson UI), or pbgui(only open pybullet UI)
        :param image_width: width of the camera image
        :param image_height: height of the camera image
        :param vertical_fov: vertical field of view of the camera image in degrees
        :param device_idx: GPU device index to run rendering on
        :param render_to_tensor: Render to GPU tensors
        disable it when you want to run multiple physics step but don't need to visualize each frame
        :param rendering_settings: settings to use for mesh renderer
        :param vr_settings: settings to use for VR in simulator and MeshRendererVR
        """
        # physics simulator
        self.gravity = gravity
        self.physics_timestep = physics_timestep
        self.render_timestep = render_timestep
        self.use_fixed_fps = use_fixed_fps
        self.mode = mode

        self.scene = None

        # TODO: remove this, currently used for testing only
        self.objects = []

        plt = platform.system()
        if plt == 'Darwin' and self.mode == 'gui':
            self.mode = 'iggui'  # for mac os disable pybullet rendering
            logging.warn('Rendering both iggui and pbgui is not supported on mac, choose either pbgui or '
                         'iggui. Default to iggui.')

        self.use_pb_renderer = False
        self.use_ig_renderer = False
        self.use_vr_renderer = False
        self.use_simple_viewer = False

        if self.mode in ['gui', 'iggui']:
            self.use_ig_renderer = True

        if self.mode in ['gui', 'pbgui']:
            self.use_pb_renderer = True

        if self.mode in ['vr']:
            self.use_vr_renderer = True

        if self.mode in ['simple']:
            self.use_simple_viewer = True

        # Starting position for the VR (default set to None if no starting position is specified by the user)
        self.vr_start_pos = None
        self.eye_tracking_data = None
        self.max_haptic_duration = 4000
        self.image_width = image_width
        self.image_height = image_height
        self.vertical_fov = vertical_fov
        self.device_idx = device_idx
        self.render_to_tensor = render_to_tensor

        self.optimized_renderer = rendering_settings.optimized
        self.rendering_settings = rendering_settings
        self.viewer = None
        self.vr_settings = vr_settings
        # We must be using the Simulator's vr mode and have use_vr set to true in the settings to access the VR context
        self.can_access_vr_context = self.use_vr_renderer and self.vr_settings.use_vr

        # Get expected duration of frame
        self.fixed_frame_dur = 1/float(self.vr_settings.vr_fps)
        # Duration of a vsync frame - assumes 90Hz refresh rate
        self.vsync_frame_dur = 11.11e-3
        # Get expected number of vsync frames per iGibson frame
        # Note: currently assumes a 90Hz VR system
        self.vsync_frame_num = int(
            round(self.fixed_frame_dur / self.vsync_frame_dur))
        # Total amount of time we want non-blocking actions to take each frame
        # This leaves 1 entire vsync frame for blocking, to make sure we don't wait too long
        # Add 1e-3 to go halfway into the next frame
        self.non_block_frame_time = (
            self.vsync_frame_num - 1) * self.vsync_frame_dur + 1e-3
        # Number of physics steps based on fixed VR fps
        # Use integer division to guarantee we don't exceed 1.0 realtime factor
        # It is recommended to use an FPS that is a multiple of the timestep
        self.num_phys_steps = max(
            1, int(self.fixed_frame_dur/self.physics_timestep))
        # Timing variables for functions called outside of step() that also take up frame time
        self.frame_end_time = None

        # Variables for data saving and replay in VR
        self.last_physics_timestep = -1
        self.last_render_timestep = -1
        self.last_physics_step_num = -1
        self.last_frame_dur = -1
        self.frame_count = 0

        self.load()

        self.class_name_to_class_id = get_class_name_to_class_id()
        self.body_links_awake = 0
        # First sync always sync all objects (regardless of their sleeping states)
        self.first_sync = True

        self.object_state_names = get_states_by_dependency_order()

    def set_timestep(self, physics_timestep, render_timestep):
        """
        Set physics timestep and render (action) timestep

        :param physics_timestep: physics timestep for pybullet
        :param render_timestep: rendering timestep for renderer
        """
        self.physics_timestep = physics_timestep
        self.render_timestep = render_timestep
        p.setTimeStep(self.physics_timestep)

    def set_render_timestep(self, render_timestep):
        """
        :param render_timestep: render timestep to set in the Simulator
        """
        self.render_timestep = render_timestep

    def add_viewer(self):
        """
        Attach a debugging viewer to the renderer.
        This will make the step much slower so should be avoided when training agents
        """
        if self.use_vr_renderer:
            self.viewer = ViewerVR()
        elif self.use_simple_viewer:
            self.viewer = ViewerSimple()
        else:
            self.viewer = Viewer(simulator=self, renderer=self.renderer)
        self.viewer.renderer = self.renderer

    def reload(self):
        """
        Destroy the MeshRenderer and physics simulator and start again.
        """
        self.disconnect()
        self.load()

    def load(self):
        """
        Set up MeshRenderer and physics simulation client. Initialize the list of objects.
        """
        if self.render_to_tensor:
            self.renderer = MeshRendererG2G(width=self.image_width,
                                            height=self.image_height,
                                            vertical_fov=self.vertical_fov,
                                            device_idx=self.device_idx,
                                            rendering_settings=self.rendering_settings)
        elif self.use_vr_renderer:
            self.renderer = MeshRendererVR(
                rendering_settings=self.rendering_settings, vr_settings=self.vr_settings)
        else:
            self.renderer = MeshRenderer(width=self.image_width,
                                         height=self.image_height,
                                         vertical_fov=self.vertical_fov,
                                         device_idx=self.device_idx,
                                         rendering_settings=self.rendering_settings)

        # print("******************PyBullet Logging Information:")
        if self.use_pb_renderer:
            self.cid = p.connect(p.GUI)
        else:
            self.cid = p.connect(p.DIRECT)

        # Simulation reset is needed for deterministic action replay
        if self.vr_settings.reset_sim:
            p.resetSimulation()
            p.setPhysicsEngineParameter(deterministicOverlappingPairs=1)
        if self.mode == 'vr':
            p.setPhysicsEngineParameter(numSolverIterations=100)
        p.setTimeStep(self.physics_timestep)
        p.setGravity(0, 0, -self.gravity)
        p.setPhysicsEngineParameter(enableFileCaching=0)
        self.visual_objects = {}
        self.robots = []
        self.scene = None
        if (self.use_ig_renderer or self.use_vr_renderer or self.use_simple_viewer) and not self.render_to_tensor:
            self.add_viewer()

    def load_without_pybullet_vis(load_func):
        """
        Load without pybullet visualizer
        """
        def wrapped_load_func(*args, **kwargs):
            p.configureDebugVisualizer(p.COV_ENABLE_RENDERING, False)
            res = load_func(*args, **kwargs)
            p.configureDebugVisualizer(p.COV_ENABLE_RENDERING, True)
            return res
        return wrapped_load_func

    @load_without_pybullet_vis
    def import_scene(self,
                     scene,
                     texture_scale=1.0,
                     load_texture=True,
                     render_floor_plane=False,
                     class_id=SemanticClass.SCENE_OBJS,
                     ):
        """
        Import a scene into the simulator. A scene could be a synthetic one or a realistic Gibson Environment.

        :param scene: Scene object
        :param texture_scale: Option to scale down the texture for rendering
        :param load_texture: If you don't need rgb output, texture loading could be skipped to make rendering faster
        :param render_floor_plane: Whether to render the additionally added floor plane
        :param class_id: Class id for rendering semantic segmentation
        :return: pybullet body ids from scene.load function
        """
        assert isinstance(scene, Scene) and not isinstance(scene, InteractiveIndoorScene), \
            'import_scene can only be called with Scene that is not InteractiveIndoorScene'
        # Load the scene. Returns a list of pybullet ids of the objects loaded that we can use to
        # load them in the renderer
        new_object_pb_ids = scene.load()
        self.objects += new_object_pb_ids

        # Load the objects in the renderer
        for new_object_pb_id in new_object_pb_ids:
            self.load_object_in_renderer(new_object_pb_id, class_id=class_id, texture_scale=texture_scale,
                                         load_texture=load_texture, render_floor_plane=render_floor_plane,
                                         use_pbr=False, use_pbr_mapping=False)

        self.scene = scene
        return new_object_pb_ids

    @load_without_pybullet_vis
    def import_ig_scene(self, scene):
        """
        Import scene from iGSDF class

        :param scene: iGSDFScene instance
        :return: pybullet body ids from scene.load function
        """
        assert isinstance(scene, InteractiveIndoorScene), \
            'import_ig_scene can only be called with InteractiveIndoorScene'
        new_object_ids = scene.load()
        self.objects += new_object_ids
        if scene.texture_randomization:
            # use randomized texture
            for body_id, visual_mesh_to_material in \
                    zip(new_object_ids, scene.visual_mesh_to_material):
                shadow_caster = True
                if scene.objects_by_id[body_id].category == 'ceilings':
                    shadow_caster = False
                class_id = self.class_name_to_class_id.get(
                    scene.objects_by_id[body_id].category, SemanticClass.SCENE_OBJS)
                self.load_articulated_object_in_renderer(
                    body_id,
                    class_id=class_id,
                    visual_mesh_to_material=visual_mesh_to_material,
                    shadow_caster=shadow_caster)
        else:
            # use default texture
            for body_id in new_object_ids:
                use_pbr = True
                use_pbr_mapping = True
                shadow_caster = True
                if scene.scene_source == 'IG':
                    if scene.objects_by_id[body_id].category in ['walls', 'floors', 'ceilings']:
                        use_pbr = False
                        use_pbr_mapping = False
                if scene.objects_by_id[body_id].category == 'ceilings':
                    shadow_caster = False
                class_id = self.class_name_to_class_id.get(
                    scene.objects_by_id[body_id].category, SemanticClass.SCENE_OBJS)
                self.load_articulated_object_in_renderer(
                    body_id,
                    class_id=body_id,
                    use_pbr=use_pbr,
                    use_pbr_mapping=use_pbr_mapping,
                    shadow_caster=shadow_caster)
        self.scene = scene

        return new_object_ids

    @load_without_pybullet_vis
    def import_particle_system(self,
                               obj,
                               class_id=SemanticClass.USER_ADDED_OBJS,
                               use_pbr=False,
                               use_pbr_mapping=False,
                               shadow_caster=True):
        """
        Import an object into the simulator
        :param obj: ParticleSystem to load
        :param class_id: Class id for rendering semantic segmentation
        :param use_pbr: Whether to use pbr, default to False
        :param use_pbr_mapping: Whether to use pbr mapping, default to False
        :param shadow_caster: Whether to cast shadow
        """

        assert isinstance(obj, ParticleSystem), \
            'import_particle_system can only be called with ParticleSystem'

        new_object_pb_ids = []
        for o in obj.particles:
            particle_pb_id = self.import_object(o,
                                                class_id=class_id,
                                                use_pbr=use_pbr,
                                                use_pbr_mapping=use_pbr_mapping,
                                                shadow_caster=shadow_caster)
            new_object_pb_ids.append(particle_pb_id)

        return new_object_pb_ids

    @load_without_pybullet_vis
    def import_object(self,
                      obj,
                      class_id=SemanticClass.USER_ADDED_OBJS,
                      use_pbr=True,
                      use_pbr_mapping=True,
                      shadow_caster=True):
        """
        Import an object into the simulator

        :param obj: Object to load
        :param class_id: Class id for rendering semantic segmentation
        :param use_pbr: Whether to use pbr
        :param use_pbr_mapping: Whether to use pbr mapping
        :param shadow_caster: Whether to cast shadow
        """
        assert isinstance(obj, Object), \
            'import_object can only be called with Object'

        if isinstance(obj, VisualMarker):
            # Marker objects can be imported without a scene.
            new_object_pb_id_or_ids = obj.load()
        else:
            # Non-marker objects require a Scene to be imported.
            assert self.scene is not None, "A scene must be imported before additional objects can be imported."
            # Load the object in pybullet. Returns a pybullet id that we can use to load it in the renderer
            new_object_pb_id_or_ids = self.scene.add_object(
                obj, _is_call_from_simulator=True)

        # If no new bodies are immediately imported into pybullet, we have no rendering steps.
        if new_object_pb_id_or_ids is None:
            return None

        if isinstance(new_object_pb_id_or_ids, list):
            new_object_pb_ids = new_object_pb_id_or_ids
        else:
            new_object_pb_ids = [new_object_pb_id_or_ids]
        self.objects += new_object_pb_ids

        for new_object_pb_id in new_object_pb_ids:
            if isinstance(obj, ArticulatedObject) or isinstance(obj, URDFObject):
                self.load_articulated_object_in_renderer(
                    new_object_pb_id,
                    class_id,
                    use_pbr=use_pbr,
                    use_pbr_mapping=use_pbr_mapping,
                    shadow_caster=shadow_caster)
            else:
                softbody = obj.__class__.__name__ == 'SoftObject'
                self.load_object_in_renderer(
                    new_object_pb_id,
                    class_id,
                    softbody,
                    use_pbr=use_pbr,
                    use_pbr_mapping=use_pbr_mapping,
                    shadow_caster=shadow_caster)

<<<<<<< HEAD
=======
        # # if there are attached particle system, import them into simulation
        # if len(obj.attached_particle_system) > 0:
        #     for particle_system in obj.attached_particle_system:
        #         particle_pb_ids = self.import_particle_system(particle_system)
        #         if isinstance(new_object_pb_id_or_ids, list):
        #             new_object_pb_id_or_ids += particle_pb_ids
        #         else:
        #             new_object_pb_id_or_ids = [new_object_pb_id_or_ids] + \
        #                 particle_pb_ids

>>>>>>> 20d8f742
        return new_object_pb_id_or_ids

    @load_without_pybullet_vis
    def load_object_in_renderer(self,
                                object_pb_id,
                                class_id=None,
                                softbody=False,
                                texture_scale=1.0,
                                load_texture=True,
                                render_floor_plane=False,
                                use_pbr=True,
                                use_pbr_mapping=True,
                                shadow_caster=True
                                ):
        """
        Load the object into renderer

        :param object_pb_id: pybullet body id
        :param class_id: Class id for rendering semantic segmentation
        :param softbody: Whether the object is soft body
        :param texture_scale: Texture scale
        :param load_texture: If you don't need rgb output, texture loading could be skipped to make rendering faster
        :param render_floor_plane: Whether to render the additionally added floor plane
        :param use_pbr: Whether to use pbr
        :param use_pbr_mapping: Whether to use pbr mapping
        :param shadow_caster: Whether to cast shadow
        """
        for shape in p.getVisualShapeData(object_pb_id):
            id, link_id, type, dimensions, filename, rel_pos, rel_orn, color = shape[:8]
            visual_object = None
            if type == p.GEOM_MESH:
                filename = filename.decode('utf-8')
                if (filename, tuple(dimensions), tuple(rel_pos), tuple(rel_orn)) not in self.visual_objects.keys():
                    self.renderer.load_object(filename,
                                              transform_orn=rel_orn,
                                              transform_pos=rel_pos,
                                              input_kd=color[:3],
                                              scale=np.array(dimensions),
                                              texture_scale=texture_scale,
                                              load_texture=load_texture)
                    self.visual_objects[(filename, tuple(dimensions), tuple(rel_pos), tuple(rel_orn))
                                        ] = len(self.renderer.visual_objects) - 1
                visual_object = self.visual_objects[
                    (filename,
                     tuple(dimensions),
                     tuple(rel_pos),
                     tuple(rel_orn)
                     )]
            elif type == p.GEOM_SPHERE:
                filename = os.path.join(
                    gibson2.assets_path, 'models/mjcf_primitives/sphere8.obj')
                self.renderer.load_object(
                    filename,
                    transform_orn=rel_orn,
                    transform_pos=rel_pos,
                    input_kd=color[:3],
                    scale=[dimensions[0] / 0.5, dimensions[0] / 0.5, dimensions[0] / 0.5])
                visual_object = len(self.renderer.get_visual_objects()) - 1
            elif type == p.GEOM_CAPSULE or type == p.GEOM_CYLINDER:
                filename = os.path.join(
                    gibson2.assets_path, 'models/mjcf_primitives/cube.obj')
                self.renderer.load_object(
                    filename,
                    transform_orn=rel_orn,
                    transform_pos=rel_pos,
                    input_kd=color[:3],
                    scale=[dimensions[1] / 0.5, dimensions[1] / 0.5, dimensions[0]])
                visual_object = len(self.renderer.get_visual_objects()) - 1
            elif type == p.GEOM_BOX:
                filename = os.path.join(
                    gibson2.assets_path, 'models/mjcf_primitives/cube.obj')
                self.renderer.load_object(filename,
                                          transform_orn=rel_orn,
                                          transform_pos=rel_pos,
                                          input_kd=color[:3],
                                          scale=np.array(dimensions))
                visual_object = len(self.renderer.visual_objects) - 1
            elif type == p.GEOM_PLANE:
                # By default, we add an additional floor surface to "smooth out" that of the original mesh.
                # Normally you don't need to render this additionally added floor surface.
                # However, if you do want to render it for some reason, you can set render_floor_plane to be True.
                if render_floor_plane:
                    filename = os.path.join(
                        gibson2.assets_path,
                        'models/mjcf_primitives/cube.obj')
                    self.renderer.load_object(filename,
                                              transform_orn=rel_orn,
                                              transform_pos=rel_pos,
                                              input_kd=color[:3],
                                              scale=[100, 100, 0.01])
                    visual_object = len(self.renderer.visual_objects) - 1
            if visual_object is not None:
                self.renderer.add_instance(visual_object,
                                           pybullet_uuid=object_pb_id,
                                           class_id=class_id,
                                           dynamic=True,
                                           softbody=softbody,
                                           use_pbr=use_pbr,
                                           use_pbr_mapping=use_pbr_mapping,
                                           shadow_caster=shadow_caster
                                           )

    @load_without_pybullet_vis
    def load_articulated_object_in_renderer(self,
                                            object_pb_id,
                                            class_id=None,
                                            visual_mesh_to_material=None,
                                            use_pbr=True,
                                            use_pbr_mapping=True,
                                            shadow_caster=True):
        """
        Load the articulated object into renderer

        :param object_pb_id: pybullet body id
        :param class_id: Class id for rendering semantic segmentation
        :param visual_mesh_to_material: mapping from visual mesh to randomizable materials
        :param use_pbr: Whether to use pbr
        :param use_pbr_mapping: Whether to use pbr mapping
        :param shadow_caster: Whether to cast shadow
        """

        visual_objects = []
        link_ids = []
        poses_rot = []
        poses_trans = []

        for shape in p.getVisualShapeData(object_pb_id):
            id, link_id, type, dimensions, filename, rel_pos, rel_orn, color = shape[:8]
            if type == p.GEOM_MESH:
                filename = filename.decode('utf-8')
                if (filename, tuple(dimensions), tuple(rel_pos), tuple(rel_orn)) not in self.visual_objects.keys():
                    overwrite_material = None
                    if visual_mesh_to_material is not None and filename in visual_mesh_to_material:
                        overwrite_material = visual_mesh_to_material[filename]
                    self.renderer.load_object(
                        filename,
                        transform_orn=rel_orn,
                        transform_pos=rel_pos,
                        input_kd=color[:3],
                        scale=np.array(dimensions),
                        overwrite_material=overwrite_material)
                    self.visual_objects[(filename, tuple(dimensions), tuple(rel_pos), tuple(rel_orn))
                                        ] = len(self.renderer.visual_objects) - 1
                visual_objects.append(
                    self.visual_objects[(filename, tuple(dimensions), tuple(rel_pos), tuple(rel_orn))])
                link_ids.append(link_id)
            elif type == p.GEOM_SPHERE:
                filename = os.path.join(
                    gibson2.assets_path, 'models/mjcf_primitives/sphere8.obj')
                self.renderer.load_object(
                    filename,
                    transform_orn=rel_orn,
                    transform_pos=rel_pos,
                    input_kd=color[:3],
                    scale=[dimensions[0] / 0.5, dimensions[0] / 0.5, dimensions[0] / 0.5])
                visual_objects.append(
                    len(self.renderer.get_visual_objects()) - 1)
                link_ids.append(link_id)
            elif type == p.GEOM_CAPSULE or type == p.GEOM_CYLINDER:
                filename = os.path.join(
                    gibson2.assets_path, 'models/mjcf_primitives/cube.obj')
                self.renderer.load_object(
                    filename,
                    transform_orn=rel_orn,
                    transform_pos=rel_pos,
                    input_kd=color[:3],
                    scale=[dimensions[1] / 0.5, dimensions[1] / 0.5, dimensions[0]])
                visual_objects.append(
                    len(self.renderer.get_visual_objects()) - 1)
                link_ids.append(link_id)
            elif type == p.GEOM_BOX:
                filename = os.path.join(
                    gibson2.assets_path, 'models/mjcf_primitives/cube.obj')
                self.renderer.load_object(filename,
                                          transform_orn=rel_orn,
                                          transform_pos=rel_pos,
                                          input_kd=color[:3],
                                          scale=np.array(dimensions))
                visual_objects.append(
                    len(self.renderer.get_visual_objects()) - 1)
                link_ids.append(link_id)

            if link_id == -1:
                pos, orn = p.getBasePositionAndOrientation(object_pb_id)
            else:
                _, _, _, _, pos, orn = p.getLinkState(object_pb_id, link_id)
            poses_rot.append(np.ascontiguousarray(quat2rotmat(xyzw2wxyz(orn))))
            poses_trans.append(np.ascontiguousarray(xyz2mat(pos)))

        self.renderer.add_instance_group(object_ids=visual_objects,
                                         link_ids=link_ids,
                                         pybullet_uuid=object_pb_id,
                                         class_id=class_id,
                                         poses_trans=poses_trans,
                                         poses_rot=poses_rot,
                                         dynamic=True,
                                         robot=None,
                                         use_pbr=use_pbr,
                                         use_pbr_mapping=use_pbr_mapping,
                                         shadow_caster=shadow_caster)

    def import_non_colliding_objects(self,
                                     objects,
                                     existing_objects=[],
                                     min_distance=0.5):
        """
        Loads objects into the scene such that they don't collide with existing objects.

        :param objects: A dictionary with objects, from a scene loaded with a particular URDF
        :param existing_objects: A list of objects that needs to be kept min_distance away when loading the new objects
        :param min_distance: A minimum distance to require for objects to load
        """
        state_id = p.saveState()
        objects_to_add = []
        for obj_name in objects:
            obj = objects[obj_name]

            # Do not allow duplicate object categories
            if obj.category in self.scene.objects_by_category:
                continue

            add = True
            body_ids = []

            # Filter based on the minimum distance to any existing object
            for idx in range(len(obj.urdf_paths)):
                body_id = p.loadURDF(obj.urdf_paths[idx])
                body_ids.append(body_id)
                transformation = obj.poses[idx]
                pos = transformation[0:3, 3]
                orn = np.array(quatXYZWFromRotMat(transformation[0:3, 0:3]))
                dynamics_info = p.getDynamicsInfo(body_id, -1)
                inertial_pos, inertial_orn = dynamics_info[3], dynamics_info[4]
                pos, orn = p.multiplyTransforms(
                    pos, orn, inertial_pos, inertial_orn)
                pos = list(pos)
                min_distance_to_existing_object = None
                for existing_object in existing_objects:
                    distance = np.linalg.norm(
                        np.array(pos) -
                        np.array(existing_object.get_position()))
                    if min_distance_to_existing_object is None or \
                       min_distance_to_existing_object > distance:
                        min_distance_to_existing_object = distance

                if min_distance_to_existing_object < min_distance:
                    add = False
                    break

                pos[2] += 0.01  # slighly above to not touch furniture
                p.resetBasePositionAndOrientation(body_id, pos, orn)

            # Filter based on collisions with any existing object
            if add:
                p.stepSimulation()

                for body_id in body_ids:
                    in_collision = len(p.getContactPoints(body_id)) > 0
                    if in_collision:
                        add = False
                        break

            if add:
                objects_to_add.append(obj)

            for body_id in body_ids:
                p.removeBody(body_id)

            p.restoreState(state_id)

        p.removeState(state_id)

        for obj in objects_to_add:
            self.import_object(obj)

    @load_without_pybullet_vis
    def import_robot(self,
                     robot,
                     class_id=SemanticClass.ROBOTS):
        """
        Import a robot into the simulator

        :param robot: Robot
        :param class_id: Class id for rendering semantic segmentation
        :return: pybullet id
        """
        assert isinstance(robot, BaseRobot), \
            'import_robot can only be called with BaseRobot'
        ids = robot.load()
        visual_objects = []
        link_ids = []
        poses_rot = []
        poses_trans = []
        self.robots.append(robot)

        for shape in p.getVisualShapeData(ids[0]):
            id, link_id, type, dimensions, filename, rel_pos, rel_orn, color = shape[:8]
            if type == p.GEOM_MESH:
                filename = filename.decode('utf-8')
                if (filename, tuple(dimensions), tuple(rel_pos), tuple(rel_orn)) not in self.visual_objects.keys():
                    self.renderer.load_object(filename,
                                              transform_orn=rel_orn,
                                              transform_pos=rel_pos,
                                              input_kd=color[:3],
                                              scale=np.array(dimensions))
                    self.visual_objects[(filename, tuple(dimensions), tuple(rel_pos), tuple(rel_orn))
                                        ] = len(self.renderer.visual_objects) - 1
                visual_objects.append(
                    self.visual_objects[(filename, tuple(dimensions), tuple(rel_pos), tuple(rel_orn))])
                link_ids.append(link_id)
            elif type == p.GEOM_SPHERE:
                filename = os.path.join(
                    gibson2.assets_path, 'models/mjcf_primitives/sphere8.obj')
                self.renderer.load_object(
                    filename,
                    transform_orn=rel_orn,
                    transform_pos=rel_pos,
                    input_kd=color[:3],
                    scale=[dimensions[0] / 0.5, dimensions[0] / 0.5, dimensions[0] / 0.5])
                visual_objects.append(
                    len(self.renderer.get_visual_objects()) - 1)
                link_ids.append(link_id)
            elif type == p.GEOM_CAPSULE or type == p.GEOM_CYLINDER:
                filename = os.path.join(
                    gibson2.assets_path, 'models/mjcf_primitives/cube.obj')
                self.renderer.load_object(
                    filename,
                    transform_orn=rel_orn,
                    transform_pos=rel_pos,
                    input_kd=color[:3],
                    scale=[dimensions[1] / 0.5, dimensions[1] / 0.5, dimensions[0]])
                visual_objects.append(
                    len(self.renderer.get_visual_objects()) - 1)
                link_ids.append(link_id)
            elif type == p.GEOM_BOX:
                filename = os.path.join(
                    gibson2.assets_path, 'models/mjcf_primitives/cube.obj')
                self.renderer.load_object(filename,
                                          transform_orn=rel_orn,
                                          transform_pos=rel_pos,
                                          input_kd=color[:3],
                                          scale=np.array(dimensions))
                visual_objects.append(
                    len(self.renderer.get_visual_objects()) - 1)
                link_ids.append(link_id)

            if link_id == -1:
                pos, orn = p.getBasePositionAndOrientation(id)
            else:
                _, _, _, _, pos, orn = p.getLinkState(id, link_id)
            poses_rot.append(np.ascontiguousarray(quat2rotmat(xyzw2wxyz(orn))))
            poses_trans.append(np.ascontiguousarray(xyz2mat(pos)))

        self.renderer.add_robot(object_ids=visual_objects,
                                link_ids=link_ids,
                                pybullet_uuid=ids[0],
                                class_id=class_id,
                                poses_rot=poses_rot,
                                poses_trans=poses_trans,
                                dynamic=True,
                                robot=robot)

        return ids

    def _non_physics_step(self):
        """
        Complete any non-physics steps such as state updates.
        """
        # Step the object states in global topological order.
        for state_name in self.object_state_names:
            for obj in self.scene.get_objects():
                if state_name in obj.states:
                    obj.states[state_name].update(self)

    def step_vr(self, print_stats=False):
        """
        Step the simulation when using VR. Order of function calls:
        1) Simulate physics
        2) Render frame
        3) Submit rendered frame to VR compositor
        4) Update VR data for use in the next frame
        """
        assert self.scene is not None, \
            "A scene must be imported before running the simulator. Use EmptyScene for an empty scene."

        # Calculate time outside of step
        outside_step_dur = 0
        if self.frame_end_time is not None:
            outside_step_dur = time.perf_counter() - self.frame_end_time
        # Simulate Physics in PyBullet
        physics_start_time = time.perf_counter()
        physics_timestep_num = self.num_phys_steps
        for _ in range(physics_timestep_num):
            p.stepSimulation()
            self._non_physics_step()
        physics_dur = time.perf_counter() - physics_start_time

        # Sync PyBullet bodies to renderer and then render to Viewer
        render_start_time = time.perf_counter()
        self.sync()
        render_dur = time.perf_counter() - render_start_time

        # Update VR compositor and VR data
        vr_system_start = time.perf_counter()
        # First sync VR compositor - this is where Oculus blocks (as opposed to Vive, which blocks in update_vr_data)
        self.sync_vr_compositor()
        # Note: this should only be called once per frame - use get_vr_events to read the event data list in
        # subsequent read operations
        self.poll_vr_events()
        # This is necessary to fix the eye tracking value for the current frame, since it is multi-threaded
        self.fix_eye_tracking_value()
        # Move user to their starting location
        self.perform_vr_start_pos_move()
        # Update VR data and wait until 3ms before the next vsync
        self.renderer.update_vr_data()
        vr_system_dur = time.perf_counter() - vr_system_start

        # Sleep until we reach the last frame before desired vsync point
        phys_rend_dur = outside_step_dur + physics_dur + render_dur + vr_system_dur
        sleep_start_time = time.perf_counter()
        # TODO: Change this back to non block frame time? Also get rid of non block frame time if we don't use it
        if phys_rend_dur < self.fixed_frame_dur:
            sleep(self.fixed_frame_dur - phys_rend_dur)
        sleep_dur = time.perf_counter() - sleep_start_time

        # Calculate final frame duration
        # Make sure it is non-zero for FPS calculation (set to max of 1000 if so)
        frame_dur = max(1e-3, phys_rend_dur + sleep_dur)

        # Set variables for data saving and replay
        self.last_physics_timestep = physics_dur
        self.last_render_timestep = render_dur
        self.last_physics_step_num = physics_timestep_num
        self.last_frame_dur = frame_dur

        if print_stats:
            print('Frame number {} statistics (ms)'.format(self.frame_count))
            print('Total out-of-step duration: {}'.format(outside_step_dur * 1000))
            print('Total physics duration: {}'.format(physics_dur * 1000))
            print('Total render duration: {}'.format(render_dur * 1000))
            print('Total sleep duration: {}'.format(sleep_dur * 1000))
            print('Total VR system duration: {}'.format(vr_system_dur * 1000))
            print('Total frame duration: {} and fps: {}'.format(
                frame_dur * 1000, 1/frame_dur))
            print('Realtime factor: {}'.format(
                round(physics_timestep_num * self.physics_timestep / frame_dur, 3)))
            print('-------------------------')

        self.frame_count += 1
        self.frame_end_time = time.perf_counter()

    def step(self, print_stats=False, forced_timestep=None):
        """
        Step the simulation at self.render_timestep and update positions in renderer
        """
        # Call separate step function for VR
        if self.can_access_vr_context:
            self.step_vr(print_stats=print_stats)
            return

        # Always guarantee at least one physics timestep
        physics_timestep_num = forced_timestep if forced_timestep else max(
            1, int(self.render_timestep / self.physics_timestep))
        for _ in range(physics_timestep_num):
            p.stepSimulation()
            self._non_physics_step()
        self.sync()

    def sync(self):
        """
        Update positions in renderer without stepping the simulation. Usually used in the reset() function
        """
        self.body_links_awake = 0
        for instance in self.renderer.instances:
            if instance.dynamic:
                self.body_links_awake += self.update_position(instance)
        if (self.use_ig_renderer or self.use_vr_renderer or self.use_simple_viewer) and self.viewer is not None:
            self.viewer.update()
        if self.first_sync:
            self.first_sync = False

    def sync_vr_compositor(self):
        """
        Sync VR compositor.
        """
        self.renderer.vr_compositor_update()

    # Sets the VR position on the first step iteration where the hmd tracking is valid. Not to be confused
    # with self.set_vr_start_pos, which simply records the desired start position before the simulator starts running.
    def perform_vr_start_pos_move(self):
        # Update VR start position if it is not None and the hmd is valid
        # This will keep checking until we can successfully set the start position
        if self.vr_start_pos:
            hmd_is_valid, _, _, _ = self.renderer.vrsys.getDataForVRDevice(
                'hmd')
            if hmd_is_valid:
                offset_to_start = np.array(
                    self.vr_start_pos) - self.get_hmd_world_pos()
                if self.vr_height_offset is not None:
                    offset_to_start[2] = self.vr_height_offset
                self.set_vr_offset(offset_to_start)
                self.vr_start_pos = None

    # Calculates and fixes eye tracking data to its value during step(). This is necessary, since multiple
    # calls to get eye tracking data return different results, due to the SRAnipal multithreaded loop that
    # runs in parallel to the iGibson main thread
    def fix_eye_tracking_value(self):
        self.eye_tracking_data = self.renderer.vrsys.getEyeTrackingData()

    # Returns VR event data as list of lists. Each sub-list contains deviceType and eventType.
    # List is empty if all events are invalid.
    # deviceType: left_controller, right_controller
    # eventType: grip_press, grip_unpress, trigger_press, trigger_unpress, touchpad_press, touchpad_unpress,
    # touchpad_touch, touchpad_untouch, menu_press, menu_unpress (menu is the application button)
    def poll_vr_events(self):
        if not self.can_access_vr_context:
            raise RuntimeError(
                'ERROR: Trying to access VR context without enabling vr mode and use_vr in vr settings!')

        self.vr_event_data = self.renderer.vrsys.pollVREvents()
        return self.vr_event_data

    # Returns the VR events processed by the simulator
    def get_vr_events(self):
        return self.vr_event_data

    # Queries system for a VR event, and returns true if that event happened this frame
    def query_vr_event(self, device, event):
        for ev_data in self.vr_event_data:
            if device == ev_data[0] and event == ev_data[1]:
                return True

        return False

    # Call this after step - returns all VR device data for a specific device
    # Device can be hmd, left_controller or right_controller
    # Returns isValid (indicating validity of data), translation and rotation in Gibson world space
    def get_data_for_vr_device(self, deviceName):
        if not self.can_access_vr_context:
            raise RuntimeError(
                'ERROR: Trying to access VR context without enabling vr mode and use_vr in vr settings!')

        # Use fourth variable in list to get actual hmd position in space
        is_valid, translation, rotation, _ = self.renderer.vrsys.getDataForVRDevice(
            deviceName)
        return [is_valid, translation, rotation]

    # Get world position of HMD without offset
    def get_hmd_world_pos(self):
        if not self.can_access_vr_context:
            raise RuntimeError(
                'ERROR: Trying to access VR context without enabling vr mode and use_vr in vr settings!')

        _, _, _, hmd_world_pos = self.renderer.vrsys.getDataForVRDevice('hmd')
        return hmd_world_pos

    # Call this after getDataForVRDevice - returns analog data for a specific controller
    # Controller can be left_controller or right_controller
    # Returns trigger_fraction, touchpad finger position x, touchpad finger position y
    # Data is only valid if isValid is true from previous call to getDataForVRDevice
    # Trigger data: 1 (closed) <------> 0 (open)
    # Analog data: X: -1 (left) <-----> 1 (right) and Y: -1 (bottom) <------> 1 (top)
    def get_button_data_for_controller(self, controllerName):
        if not self.can_access_vr_context:
            raise RuntimeError(
                'ERROR: Trying to access VR context without enabling vr mode and use_vr in vr settings!')

        trigger_fraction, touch_x, touch_y = self.renderer.vrsys.getButtonDataForController(
            controllerName)
        return [trigger_fraction, touch_x, touch_y]

    # Returns eye tracking data as list of lists. Order: is_valid, gaze origin, gaze direction, gaze point, left pupil diameter, right pupil diameter (both in millimeters)
    # Call after getDataForVRDevice, to guarantee that latest HMD transform has been acquired
    def get_eye_tracking_data(self):
        is_valid, origin, dir, left_pupil_diameter, right_pupil_diameter = self.eye_tracking_data
        return [is_valid, origin, dir, left_pupil_diameter, right_pupil_diameter]

    # Sets the starting position of the VR system in iGibson space
    def set_vr_start_pos(self, start_pos=None, vr_height_offset=None):
        if not self.can_access_vr_context:
            raise RuntimeError(
                'ERROR: Trying to access VR context without enabling vr mode and use_vr in vr settings!')

        # The VR headset will actually be set to this position during the first frame.
        # This is because we need to know where the headset is in space when it is first picked
        # up to set the initial offset correctly.
        self.vr_start_pos = start_pos
        # This value can be set to specify a height offset instead of an absolute height.
        # We might want to adjust the height of the camera based on the height of the person using VR,
        # but still offset this height. When this option is not None it offsets the height by the amount
        # specified instead of overwriting the VR system height output.
        self.vr_height_offset = vr_height_offset

    # Sets the world position of the VR system in iGibson space
    def set_vr_pos(self, pos=None):
        if not self.can_access_vr_context:
            raise RuntimeError(
                'ERROR: Trying to access VR context without enabling vr mode and use_vr in vr settings!')

        offset_to_pos = np.array(pos) - self.get_hmd_world_pos()
        self.set_vr_offset(offset_to_pos)

    # Gets the world position of the VR system in iGibson space
    def get_vr_pos(self):
        return self.get_hmd_world_pos() + self.get_vr_offset()

    # Sets the translational offset of the VR system (HMD, left controller, right controller) from world space coordinates
    # Can be used for many things, including adjusting height and teleportation-based movement
    # Input must be a list of three floats, corresponding to x, y, z in Gibson coordinate space
    def set_vr_offset(self, pos=None):
        if not self.can_access_vr_context:
            raise RuntimeError(
                'ERROR: Trying to access VR context without enabling vr mode and use_vr in vr settings!')

        self.renderer.vrsys.setVROffset(-pos[1], pos[2], -pos[0])

    # Gets the current VR offset vector in list form: x, y, z (in Gibson coordinates)
    def get_vr_offset(self):
        if not self.can_access_vr_context:
            raise RuntimeError(
                'ERROR: Trying to access VR context without enabling vr mode and use_vr in vr settings!')

        x, y, z = self.renderer.vrsys.getVROffset()
        return [x, y, z]

    # Gets the direction vectors representing the device's coordinate system in list form: x, y, z (in Gibson coordinates)
    # List contains "right", "up" and "forward" vectors in that order
    # Device can be one of "hmd", "left_controller" or "right_controller"
    def get_device_coordinate_system(self, device):
        if not self.can_access_vr_context:
            raise RuntimeError(
                'ERROR: Trying to access VR context without enabling vr mode and use_vr in vr settings!')

        vec_list = []

        coordinate_sys = self.renderer.vrsys.getDeviceCoordinateSystem(device)
        for dir_vec in coordinate_sys:
            vec_list.append(dir_vec)

        return vec_list

    # Triggers a haptic pulse of the specified strength (0 is weakest, 1 is strongest)
    # Device can be one of "hmd", "left_controller" or "right_controller"
    def trigger_haptic_pulse(self, device, strength):
        if not self.can_access_vr_context:
            raise RuntimeError(
                'ERROR: Trying to access VR context without enabling vr mode and use_vr in vr settings!')

        self.renderer.vrsys.triggerHapticPulseForDevice(
            device, int(self.max_haptic_duration * strength))

    # Note: this function must be called after optimize_vertex_and_texture is called
    # Note: this function currently only works with the optimized renderer - please use the renderer hidden list
    # to hide objects in the non-optimized renderer
    def set_hidden_state(self, obj, hide=True):
        """
        Sets the hidden state of an object to be either hidden or not hidden.
        The object passed in must inherent from Object at the top level.
        """
        # Find instance corresponding to this id in the renderer
        for instance in self.renderer.instances:
            if obj.body_id == instance.pybullet_uuid:
                instance.hidden = hide
                self.renderer.update_hidden_state([instance])
                return

    def get_hidden_state(self, obj):
        """
        Returns the current hidden state of the object - hidden (True) or not hidden (False).
        """
        for instance in self.renderer.instances:
            if obj.body_id == instance.pybullet_uuid:
                return instance.hidden

    def get_category_ids(self, category_name):
        """
        Gets ids for all instances of a specific category (floors, walls, etc.) in a scene.
        """
        if not hasattr(self.scene, 'objects_by_id'):
            return []
        return [body_id for body_id in self.objects if body_id in self.scene.objects_by_id.keys() and self.scene.objects_by_id[body_id].category == category_name]

    def update_position(self, instance):
        """
        Update position for an object or a robot in renderer.
        :param instance: Instance in the renderer
        """
        body_links_awake = 0
        if isinstance(instance, Instance):
            dynamics_info = p.getDynamicsInfo(instance.pybullet_uuid, -1)
            inertial_pos = dynamics_info[3]
            inertial_orn = dynamics_info[4]
            if len(dynamics_info) == 13 and not self.first_sync:
                activation_state = dynamics_info[12]
            else:
                activation_state = PyBulletSleepState.AWAKE

            if activation_state != PyBulletSleepState.AWAKE:
                return body_links_awake
            # pos and orn of the inertial frame of the base link,
            # instead of the base link frame
            pos, orn = p.getBasePositionAndOrientation(
                instance.pybullet_uuid)

            # Need to convert to the base link frame because that is
            # what our own renderer keeps track of
            # Based on pyullet docuementation:
            # urdfLinkFrame = comLinkFrame * localInertialFrame.inverse().

            inv_inertial_pos, inv_inertial_orn =\
                p.invertTransform(inertial_pos, inertial_orn)
            # Now pos and orn are converted to the base link frame
            pos, orn = p.multiplyTransforms(
                pos, orn, inv_inertial_pos, inv_inertial_orn)

            instance.set_position(pos)
            instance.set_rotation(quat2rotmat(xyzw2wxyz(orn)))
            body_links_awake += 1
        elif isinstance(instance, InstanceGroup):
            for j, link_id in enumerate(instance.link_ids):
                if link_id == -1:
                    dynamics_info = p.getDynamicsInfo(
                        instance.pybullet_uuid, -1)
                    inertial_pos = dynamics_info[3]
                    inertial_orn = dynamics_info[4]
                    if len(dynamics_info) == 13 and not self.first_sync:
                        activation_state = dynamics_info[12]
                    else:
                        activation_state = PyBulletSleepState.AWAKE

                    if activation_state != PyBulletSleepState.AWAKE:
                        continue
                    # same conversion is needed as above
                    pos, orn = p.getBasePositionAndOrientation(
                        instance.pybullet_uuid)

                    inv_inertial_pos, inv_inertial_orn =\
                        p.invertTransform(inertial_pos, inertial_orn)
                    pos, orn = p.multiplyTransforms(
                        pos, orn, inv_inertial_pos, inv_inertial_orn)
                else:
                    dynamics_info = p.getDynamicsInfo(
                        instance.pybullet_uuid, link_id)

                    if len(dynamics_info) == 13 and not self.first_sync:
                        activation_state = dynamics_info[12]
                    else:
                        activation_state = PyBulletSleepState.AWAKE

                    if activation_state != PyBulletSleepState.AWAKE:
                        continue
                    _, _, _, _, pos, orn = p.getLinkState(
                        instance.pybullet_uuid, link_id)

                instance.set_position_for_part(xyz2mat(pos), j)
                instance.set_rotation_for_part(
                    quat2rotmat(xyzw2wxyz(orn)), j)
                body_links_awake += 1
        return body_links_awake

    def isconnected(self):
        """
        :return: pybullet is alive
        """
        return p.getConnectionInfo(self.cid)['isConnected']

    def disconnect(self):
        """
        Clean up the simulator
        """
        if self.isconnected():
            # print("******************PyBullet Logging Information:")
            p.resetSimulation(physicsClientId=self.cid)
            p.disconnect(self.cid)
            # print("PyBullet Logging Information******************")
        self.renderer.release()

    def disconnect_pybullet(self):
        """
        Disconnects only pybullet - used for multi-user VR
        """
        if self.isconnected():
            p.resetSimulation(physicsClientId=self.cid)
            p.disconnect(self.cid)<|MERGE_RESOLUTION|>--- conflicted
+++ resolved
@@ -410,19 +410,6 @@
                     use_pbr_mapping=use_pbr_mapping,
                     shadow_caster=shadow_caster)
 
-<<<<<<< HEAD
-=======
-        # # if there are attached particle system, import them into simulation
-        # if len(obj.attached_particle_system) > 0:
-        #     for particle_system in obj.attached_particle_system:
-        #         particle_pb_ids = self.import_particle_system(particle_system)
-        #         if isinstance(new_object_pb_id_or_ids, list):
-        #             new_object_pb_id_or_ids += particle_pb_ids
-        #         else:
-        #             new_object_pb_id_or_ids = [new_object_pb_id_or_ids] + \
-        #                 particle_pb_ids
-
->>>>>>> 20d8f742
         return new_object_pb_id_or_ids
 
     @load_without_pybullet_vis
