<<<<<<< HEAD
assets_path: assets #put either absolute path or relative to current directory
dataset_path: assets\datasets
=======
assets_path: assets # put either absolute path or relative to current directory
dataset_path: dataset
>>>>>>> 822ff1a7
<|MERGE_RESOLUTION|>--- conflicted
+++ resolved
@@ -1,7 +1,2 @@
-<<<<<<< HEAD
-assets_path: assets #put either absolute path or relative to current directory
-dataset_path: assets\datasets
-=======
 assets_path: assets # put either absolute path or relative to current directory
-dataset_path: dataset
->>>>>>> 822ff1a7
+dataset_path: dataset