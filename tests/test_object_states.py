from omnigibson.macros import macros as m
from omnigibson.object_states import *
from omnigibson.systems import get_system, is_physical_particle_system, is_visual_particle_system, VisualParticleSystem
from omnigibson.utils.constants import PrimType
from omnigibson.utils.physx_utils import apply_force_at_pos, apply_torque
import omnigibson.utils.transform_utils as T
from omnigibson.utils.usd_utils import BoundingBoxAPI
import omnigibson as og

from utils import og_test, get_random_pose, place_objA_on_objB_bbox, place_obj_on_floor_plane, SYSTEM_EXAMPLES

import pytest
import numpy as np


@og_test
def test_on_top():
    breakfast_table = og.sim.scene.object_registry("name", "breakfast_table")
    bowl = og.sim.scene.object_registry("name", "bowl")
    dishtowel = og.sim.scene.object_registry("name", "dishtowel")

    place_obj_on_floor_plane(breakfast_table)
    for i, obj in enumerate((bowl, dishtowel)):
        place_objA_on_objB_bbox(obj, breakfast_table)
        for _ in range(5):
            og.sim.step()

        assert obj.states[OnTop].get_value(breakfast_table)

        obj.set_position(np.ones(3) * 10 * (i + 1))
        og.sim.step()

        assert not obj.states[OnTop].get_value(breakfast_table)

    assert bowl.states[OnTop].set_value(breakfast_table, True)
    assert dishtowel.states[OnTop].set_value(breakfast_table, True)

    with pytest.raises(NotImplementedError):
        bowl.states[OnTop].set_value(breakfast_table, False)


@og_test
def test_inside():
    bottom_cabinet = og.sim.scene.object_registry("name", "bottom_cabinet")
    bowl = og.sim.scene.object_registry("name", "bowl")
    dishtowel = og.sim.scene.object_registry("name", "dishtowel")

    place_obj_on_floor_plane(bottom_cabinet)
    bowl.set_position([0., 0., 0.08])
    dishtowel.set_position([0, 0., 0.5])

    for _ in range(5):
        og.sim.step()

    assert bowl.states[Inside].get_value(bottom_cabinet)
    assert dishtowel.states[Inside].get_value(bottom_cabinet)

    bowl.set_position([10., 10., 1.])
    dishtowel.set_position([20., 20., 1.])

    for _ in range(5):
        og.sim.step()

    assert not bowl.states[Inside].get_value(bottom_cabinet)
    assert not dishtowel.states[Inside].get_value(bottom_cabinet)

    assert bowl.states[Inside].set_value(bottom_cabinet, True)
    assert dishtowel.states[Inside].set_value(bottom_cabinet, True)

    with pytest.raises(NotImplementedError):
        bowl.states[OnTop].set_value(bottom_cabinet, False)


@og_test
def test_under():
    breakfast_table = og.sim.scene.object_registry("name", "breakfast_table")
    bowl = og.sim.scene.object_registry("name", "bowl")
    dishtowel = og.sim.scene.object_registry("name", "dishtowel")

    place_obj_on_floor_plane(breakfast_table)
    for i, obj in enumerate((bowl, dishtowel)):
        place_obj_on_floor_plane(obj)
        for _ in range(5):
            og.sim.step()

        assert obj.states[Under].get_value(breakfast_table)

        obj.set_position(np.ones(3) * 10 * (i + 1))
        og.sim.step()

        assert not obj.states[Under].get_value(breakfast_table)

    assert bowl.states[Under].set_value(breakfast_table, True)
    assert dishtowel.states[Under].set_value(breakfast_table, True)

    with pytest.raises(NotImplementedError):
        bowl.states[Under].set_value(breakfast_table, False)


@og_test
def test_touching():
    breakfast_table = og.sim.scene.object_registry("name", "breakfast_table")
    bowl = og.sim.scene.object_registry("name", "bowl")
    dishtowel = og.sim.scene.object_registry("name", "dishtowel")

    place_obj_on_floor_plane(breakfast_table)
    for i, obj in enumerate((bowl, dishtowel)):
        place_objA_on_objB_bbox(obj, breakfast_table)
        for _ in range(5):
            og.sim.step()

        assert obj.states[Touching].get_value(breakfast_table)
        assert breakfast_table.states[Touching].get_value(obj)

        obj.set_position(np.ones(3) * 10 * (i + 1))
        og.sim.step()

        assert not obj.states[Touching].get_value(breakfast_table)
        assert not breakfast_table.states[Touching].get_value(obj)

    with pytest.raises(NotImplementedError):
        bowl.states[Touching].set_value(breakfast_table, None)


@og_test
def test_contact_bodies():
    breakfast_table = og.sim.scene.object_registry("name", "breakfast_table")
    bowl = og.sim.scene.object_registry("name", "bowl")
    dishtowel = og.sim.scene.object_registry("name", "dishtowel")

    place_obj_on_floor_plane(breakfast_table)
    for i, obj in enumerate((bowl, dishtowel)):
        place_objA_on_objB_bbox(obj, breakfast_table)
        for _ in range(5):
            og.sim.step()

        # TODO: rigid body's ContactBodies should include cloth
        if obj.prim_type != PrimType.CLOTH:
            assert obj.root_link in breakfast_table.states[ContactBodies].get_value()
        assert breakfast_table.root_link in obj.states[ContactBodies].get_value()

        obj.set_position(np.ones(3) * 10 * (i + 1))
        og.sim.step()

        assert obj.root_link not in breakfast_table.states[ContactBodies].get_value()
        assert breakfast_table.root_link not in obj.states[ContactBodies].get_value()

    with pytest.raises(NotImplementedError):
        bowl.states[ContactBodies].set_value(None)


@og_test
def test_next_to():
    bottom_cabinet = og.sim.scene.object_registry("name", "bottom_cabinet")
    bowl = og.sim.scene.object_registry("name", "bowl")
    dishtowel = og.sim.scene.object_registry("name", "dishtowel")

    place_obj_on_floor_plane(bottom_cabinet)
    for i, (axis, obj) in enumerate(zip(("x", "y"), (bowl, dishtowel))):
        place_obj_on_floor_plane(obj, **{f"{axis}_offset": 0.3})
        for _ in range(5):
            og.sim.step()

        assert obj.states[NextTo].get_value(bottom_cabinet)
        assert bottom_cabinet.states[NextTo].get_value(obj)

        obj.set_position(np.ones(3) * 10 * (i + 1))
        og.sim.step()

        assert not obj.states[NextTo].get_value(bottom_cabinet)
        assert not bottom_cabinet.states[NextTo].get_value(obj)

    with pytest.raises(NotImplementedError):
        bowl.states[NextTo].set_value(bottom_cabinet, None)


@og_test
def test_overlaid():
    breakfast_table = og.sim.scene.object_registry("name", "breakfast_table")
    carpet = og.sim.scene.object_registry("name", "carpet")

    place_obj_on_floor_plane(breakfast_table)
    place_objA_on_objB_bbox(carpet, breakfast_table)

    for _ in range(5):
        og.sim.step()

    assert carpet.states[Overlaid].get_value(breakfast_table)

    carpet.set_position(np.ones(3) * 20.0)
    og.sim.step()

    assert not carpet.states[Overlaid].get_value(breakfast_table)

    assert carpet.states[Overlaid].set_value(breakfast_table, True)

    with pytest.raises(NotImplementedError):
        carpet.states[Overlaid].set_value(breakfast_table, False)


@og_test
def test_pose():
    breakfast_table = og.sim.scene.object_registry("name", "breakfast_table")
    dishtowel = og.sim.scene.object_registry("name", "dishtowel")

    pos1, orn1 = get_random_pose()
    breakfast_table.set_position_orientation(pos1, orn1)

    pos2, orn2 = get_random_pose()
    dishtowel.set_position_orientation(pos2, orn2)

    assert np.allclose(breakfast_table.states[Pose].get_value()[0], pos1)
    assert np.allclose(breakfast_table.states[Pose].get_value()[1], orn1) or np.allclose(breakfast_table.states[Pose].get_value()[1], -orn1)
    assert np.allclose(dishtowel.states[Pose].get_value()[0], pos2)
    assert np.allclose(dishtowel.states[Pose].get_value()[1], orn2) or np.allclose(dishtowel.states[Pose].get_value()[1], -orn2)

    with pytest.raises(NotImplementedError):
        breakfast_table.states[Pose].set_value(None)


@og_test
def test_aabb():
    breakfast_table = og.sim.scene.object_registry("name", "breakfast_table")
    dishtowel = og.sim.scene.object_registry("name", "dishtowel")

    pos1, orn1 = get_random_pose()
    breakfast_table.set_position_orientation(pos1, orn1)

    pos2, orn2 = get_random_pose()
    dishtowel.set_position_orientation(pos2, orn2)

    # Need to take one sim step
    og.sim.step()

    assert np.allclose(breakfast_table.states[AABB].get_value(), BoundingBoxAPI.compute_aabb(breakfast_table))
    assert np.all((breakfast_table.states[AABB].get_value()[0] < pos1) & (pos1 < breakfast_table.states[AABB].get_value()[1]))

    pp = dishtowel.root_link.compute_particle_positions()
    offset = dishtowel.root_link.cloth_system.particle_contact_offset
    assert np.allclose(dishtowel.states[AABB].get_value(), (pp.min(axis=0) - offset, pp.max(axis=0) + offset))
    assert np.all((dishtowel.states[AABB].get_value()[0] < pos2) & (pos2 < dishtowel.states[AABB].get_value()[1]))

    with pytest.raises(NotImplementedError):
        breakfast_table.states[AABB].set_value(None)


@og_test
def test_adjacency():
    bottom_cabinet = og.sim.scene.object_registry("name", "bottom_cabinet")
    bowl = og.sim.scene.object_registry("name", "bowl")
    dishtowel = og.sim.scene.object_registry("name", "dishtowel")

    place_obj_on_floor_plane(bottom_cabinet)
    for i, (axis, obj) in enumerate(zip(("x", "y"), (bowl, dishtowel))):
        place_obj_on_floor_plane(obj, **{f"{axis}_offset": 0.4})
        og.sim.step()

        assert bottom_cabinet in set.union(
            *(axis.positive_neighbors | axis.negative_neighbors
              for coordinate in obj.states[HorizontalAdjacency].get_value() for axis in coordinate)
        )

    bowl.set_position([0., 0., 1.])
    dishtowel.set_position([0., 0., 2.0])

    # Need to take one sim step
    og.sim.step()

    assert bowl in bottom_cabinet.states[VerticalAdjacency].get_value().positive_neighbors
    # TODO: adjacency relies on raytest, which doesn't take particle systems into account
    # assert dishtowel in bottom_cabinet.states[VerticalAdjacency].get_value().positive_neighbors
    assert bottom_cabinet in bowl.states[VerticalAdjacency].get_value().negative_neighbors
    # TODO: adjacency relies on raytest, which doesn't take particle systems into account
    # assert dishtowel in bowl.states[VerticalAdjacency].get_value().positive_neighbors
    assert bottom_cabinet in dishtowel.states[VerticalAdjacency].get_value().negative_neighbors
    assert bowl in dishtowel.states[VerticalAdjacency].get_value().negative_neighbors

    with pytest.raises(NotImplementedError):
        bottom_cabinet.states[HorizontalAdjacency].set_value(None)
        bottom_cabinet.states[VerticalAdjacency].set_value(None)


@og_test
def test_temperature():
    microwave = og.sim.scene.object_registry("name", "microwave")
    stove = og.sim.scene.object_registry("name", "stove")
    fridge = og.sim.scene.object_registry("name", "fridge")
    plywood = og.sim.scene.object_registry("name", "plywood")
    bagel = og.sim.scene.object_registry("name", "bagel")
    dishtowel = og.sim.scene.object_registry("name", "cookable_dishtowel")

    place_obj_on_floor_plane(microwave)
    place_obj_on_floor_plane(stove, x_offset=1.0)
    place_obj_on_floor_plane(fridge, x_offset=2.0)
    place_obj_on_floor_plane(plywood, x_offset=3.0)

    # Set the objects to be far away
    place_obj_on_floor_plane(bagel, x_offset=-0.5)
    place_obj_on_floor_plane(dishtowel, x_offset=-1.0)

    for _ in range(5):
        og.sim.step()

    # Not affected by any heat source
    assert bagel.states[Temperature].get_value() == m.object_states.temperature.DEFAULT_TEMPERATURE
    assert dishtowel.states[Temperature].get_value() == m.object_states.temperature.DEFAULT_TEMPERATURE

    # Open the microwave
    microwave.joints["j_link_0"].set_pos(np.pi / 2)

    # Set the objects to be inside the microwave
    bagel.set_position_orientation([0, 0, 0.11], [0, 0, 0, 1])
    dishtowel.set_position_orientation([-0.15, 0, 0.11], [0, 0, 0, 1])

    for _ in range(5):
        og.sim.step()

    # Not affected by any heat source (the microwave is NOT toggled on)
    assert bagel.states[Temperature].get_value() == m.object_states.temperature.DEFAULT_TEMPERATURE
    assert dishtowel.states[Temperature].get_value() == m.object_states.temperature.DEFAULT_TEMPERATURE

    microwave.states[ToggledOn].set_value(True)

    for _ in range(5):
        og.sim.step()

    # Not affected by any heat source (the microwave is open)
    assert bagel.states[Temperature].get_value() == m.object_states.temperature.DEFAULT_TEMPERATURE
    assert dishtowel.states[Temperature].get_value() == m.object_states.temperature.DEFAULT_TEMPERATURE

    microwave.joints["j_link_0"].set_pos(0.)

    for _ in range(5):
        og.sim.step()

    # Affected by the microwave
    bagel_new_temp = bagel.states[Temperature].get_value()
    dishtowel_new_temp = dishtowel.states[Temperature].get_value()
    assert bagel.states[Temperature].get_value() > m.object_states.temperature.DEFAULT_TEMPERATURE
    assert dishtowel.states[Temperature].get_value() > m.object_states.temperature.DEFAULT_TEMPERATURE

    # Set the objects to be far away
    place_obj_on_floor_plane(bagel, x_offset=-0.5)
    place_obj_on_floor_plane(dishtowel, x_offset=-1.0)
    for _ in range(5):
        og.sim.step()

    # Not affected by any heat source (should cool down by itself towards the default temp)
    assert bagel.states[Temperature].get_value() < bagel_new_temp
    assert dishtowel.states[Temperature].get_value() < dishtowel_new_temp

    # Setter should work
    assert bagel.states[Temperature].set_value(m.object_states.temperature.DEFAULT_TEMPERATURE)
    assert dishtowel.states[Temperature].set_value(m.object_states.temperature.DEFAULT_TEMPERATURE)
    assert bagel.states[Temperature].get_value() == m.object_states.temperature.DEFAULT_TEMPERATURE
    assert dishtowel.states[Temperature].get_value() == m.object_states.temperature.DEFAULT_TEMPERATURE

    # Set the objects to be on top of the stove
    bagel.set_position_orientation([0.71, 0.11, 0.88], [0, 0, 0, 1])
    dishtowel.set_position_orientation([0.84, 0.11, 0.88], [0, 0, 0, 1])

    for _ in range(5):
        og.sim.step()

    # Not affected by any heat source (the stove is off)
    assert bagel.states[Temperature].get_value() == m.object_states.temperature.DEFAULT_TEMPERATURE
    assert dishtowel.states[Temperature].get_value() == m.object_states.temperature.DEFAULT_TEMPERATURE

    stove.states[ToggledOn].set_value(True)

    for _ in range(5):
        og.sim.step()

    # Affected by the stove
    assert bagel.states[Temperature].get_value() > m.object_states.temperature.DEFAULT_TEMPERATURE
    assert dishtowel.states[Temperature].get_value() > m.object_states.temperature.DEFAULT_TEMPERATURE

    # Reset
    assert bagel.states[Temperature].set_value(m.object_states.temperature.DEFAULT_TEMPERATURE)
    assert dishtowel.states[Temperature].set_value(m.object_states.temperature.DEFAULT_TEMPERATURE)

    # Set the objects to be inside the fridge
    bagel.set_position_orientation([1.9, 0, 0.89], [0, 0, 0, 1])
    dishtowel.set_position_orientation([2.1, 0, 0.89], [0, 0, 0, 1])

    for _ in range(5):
        og.sim.step()

    # Affected by the fridge
    assert bagel.states[Temperature].get_value() < m.object_states.temperature.DEFAULT_TEMPERATURE
    assert dishtowel.states[Temperature].get_value() < m.object_states.temperature.DEFAULT_TEMPERATURE

    # Reset temp
    assert bagel.states[Temperature].set_value(m.object_states.temperature.DEFAULT_TEMPERATURE)
    assert dishtowel.states[Temperature].set_value(m.object_states.temperature.DEFAULT_TEMPERATURE)

    # Set the objects to be near the plywood
    place_obj_on_floor_plane(bagel, x_offset=2.9)
    place_obj_on_floor_plane(dishtowel, x_offset=3.1)

    for _ in range(5):
        og.sim.step()

    # Not affected by any heat source (the plywood is NOT onfire)
    assert bagel.states[Temperature].get_value() == m.object_states.temperature.DEFAULT_TEMPERATURE
    assert dishtowel.states[Temperature].get_value() == m.object_states.temperature.DEFAULT_TEMPERATURE

    plywood.states[OnFire].set_value(True)

    for _ in range(5):
        og.sim.step()

    assert bagel.states[Temperature].get_value() > m.object_states.temperature.DEFAULT_TEMPERATURE
    assert dishtowel.states[Temperature].get_value() > m.object_states.temperature.DEFAULT_TEMPERATURE


@og_test
def test_max_temperature():
    bagel = og.sim.scene.object_registry("name", "bagel")
    dishtowel = og.sim.scene.object_registry("name", "cookable_dishtowel")

    assert bagel.states[MaxTemperature].get_value() == m.object_states.temperature.DEFAULT_TEMPERATURE
    assert dishtowel.states[MaxTemperature].get_value() == m.object_states.temperature.DEFAULT_TEMPERATURE

    assert bagel.states[MaxTemperature].set_value(m.object_states.temperature.DEFAULT_TEMPERATURE - 1)
    assert dishtowel.states[MaxTemperature].set_value(m.object_states.temperature.DEFAULT_TEMPERATURE - 1)
    assert bagel.states[MaxTemperature].get_value() == m.object_states.temperature.DEFAULT_TEMPERATURE - 1
    assert dishtowel.states[MaxTemperature].get_value() == m.object_states.temperature.DEFAULT_TEMPERATURE - 1

    bagel.states[Temperature].set_value(m.object_states.temperature.DEFAULT_TEMPERATURE + 1)
    dishtowel.states[Temperature].set_value(m.object_states.temperature.DEFAULT_TEMPERATURE + 1)

    og.sim.step()

    assert bagel.states[MaxTemperature].get_value() > m.object_states.temperature.DEFAULT_TEMPERATURE
    assert dishtowel.states[MaxTemperature].get_value() > m.object_states.temperature.DEFAULT_TEMPERATURE


@og_test
def test_heat_source_or_sink():
    microwave = og.sim.scene.object_registry("name", "microwave")
    stove = og.sim.scene.object_registry("name", "stove")
    fridge = og.sim.scene.object_registry("name", "fridge")

    assert microwave.states[HeatSourceOrSink].requires_inside
    assert microwave.states[HeatSourceOrSink].requires_closed
    assert microwave.states[HeatSourceOrSink].requires_toggled_on

    microwave.joints["j_link_0"].set_pos(np.pi / 2)
    microwave.states[ToggledOn].set_value(False)

    og.sim.step()
    assert not microwave.states[HeatSourceOrSink].get_value()

    microwave.joints["j_link_0"].set_pos(0.0)
    og.sim.step()
    assert not microwave.states[HeatSourceOrSink].get_value()

    microwave.states[ToggledOn].set_value(True)
    og.sim.step()
    assert microwave.states[HeatSourceOrSink].get_value()

    assert fridge.states[HeatSourceOrSink].requires_inside
    assert fridge.states[HeatSourceOrSink].requires_closed
    assert not fridge.states[HeatSourceOrSink].requires_toggled_on

    fridge.joints["j_link_0"].set_pos(np.pi / 2)

    og.sim.step()
    assert not fridge.states[HeatSourceOrSink].get_value()

    fridge.joints["j_link_0"].set_pos(0.0)
    og.sim.step()
    assert fridge.states[HeatSourceOrSink].get_value()

    assert not stove.states[HeatSourceOrSink].requires_inside
    assert not stove.states[HeatSourceOrSink].requires_closed
    assert stove.states[HeatSourceOrSink].requires_toggled_on

    stove.states[ToggledOn].set_value(False)

    og.sim.step()
    assert not stove.states[HeatSourceOrSink].get_value()

    stove.states[ToggledOn].set_value(True)
    og.sim.step()
    assert stove.states[HeatSourceOrSink].get_value()


@og_test
def test_cooked():
    bagel = og.sim.scene.object_registry("name", "bagel")
    dishtowel = og.sim.scene.object_registry("name", "cookable_dishtowel")

    assert not bagel.states[Cooked].get_value()
    assert not dishtowel.states[Cooked].get_value()

    bagel.states[MaxTemperature].set_value(bagel.states[Cooked].cook_temperature)
    dishtowel.states[MaxTemperature].set_value(dishtowel.states[Cooked].cook_temperature)
    og.sim.step()
    assert bagel.states[Cooked].get_value()
    assert dishtowel.states[Cooked].get_value()

    assert bagel.states[Cooked].set_value(False)
    assert dishtowel.states[Cooked].set_value(False)
    assert not bagel.states[Cooked].get_value()
    assert not dishtowel.states[Cooked].get_value()
    assert bagel.states[MaxTemperature].get_value() < bagel.states[Cooked].cook_temperature
    assert dishtowel.states[MaxTemperature].get_value() < dishtowel.states[Cooked].cook_temperature

    assert bagel.states[Cooked].set_value(True)
    assert dishtowel.states[Cooked].set_value(True)
    assert bagel.states[Cooked].get_value()
    assert dishtowel.states[Cooked].get_value()
    assert bagel.states[MaxTemperature].get_value() >= bagel.states[Cooked].cook_temperature
    assert dishtowel.states[MaxTemperature].get_value() >= dishtowel.states[Cooked].cook_temperature


@og_test
def test_burnt():
    bagel = og.sim.scene.object_registry("name", "bagel")
    dishtowel = og.sim.scene.object_registry("name", "cookable_dishtowel")

    assert not bagel.states[Burnt].get_value()
    assert not dishtowel.states[Burnt].get_value()

    bagel.states[MaxTemperature].set_value(bagel.states[Burnt].burn_temperature)
    dishtowel.states[MaxTemperature].set_value(dishtowel.states[Burnt].burn_temperature)
    og.sim.step()
    assert bagel.states[Burnt].get_value()
    assert dishtowel.states[Burnt].get_value()

    assert bagel.states[Burnt].set_value(False)
    assert dishtowel.states[Burnt].set_value(False)
    assert not bagel.states[Burnt].get_value()
    assert not dishtowel.states[Burnt].get_value()
    assert bagel.states[MaxTemperature].get_value() < bagel.states[Burnt].burn_temperature
    assert dishtowel.states[MaxTemperature].get_value() < dishtowel.states[Burnt].burn_temperature

    assert bagel.states[Burnt].set_value(True)
    assert dishtowel.states[Burnt].set_value(True)
    assert bagel.states[Burnt].get_value()
    assert dishtowel.states[Burnt].get_value()
    assert bagel.states[MaxTemperature].get_value() >= bagel.states[Burnt].burn_temperature
    assert dishtowel.states[MaxTemperature].get_value() >= dishtowel.states[Burnt].burn_temperature


@og_test
def test_frozen():
    bagel = og.sim.scene.object_registry("name", "bagel")
    dishtowel = og.sim.scene.object_registry("name", "cookable_dishtowel")

    assert not bagel.states[Frozen].get_value()
    assert not dishtowel.states[Frozen].get_value()

    bagel.states[Temperature].set_value(bagel.states[Frozen].freeze_temperature - 1)
    dishtowel.states[Temperature].set_value(dishtowel.states[Frozen].freeze_temperature - 1)
    og.sim.step()
    assert bagel.states[Frozen].get_value()
    assert dishtowel.states[Frozen].get_value()

    assert bagel.states[Frozen].set_value(False)
    assert dishtowel.states[Frozen].set_value(False)
    assert not bagel.states[Frozen].get_value()
    assert not dishtowel.states[Frozen].get_value()
    assert bagel.states[Temperature].get_value() > bagel.states[Frozen].freeze_temperature
    assert dishtowel.states[Temperature].get_value() > dishtowel.states[Frozen].freeze_temperature

    assert bagel.states[Frozen].set_value(True)
    assert dishtowel.states[Frozen].set_value(True)
    assert bagel.states[Frozen].get_value()
    assert dishtowel.states[Frozen].get_value()
    assert bagel.states[Temperature].get_value() <= bagel.states[Frozen].freeze_temperature
    assert dishtowel.states[Temperature].get_value() <= dishtowel.states[Frozen].freeze_temperature


@og_test
def test_heated():
    bagel = og.sim.scene.object_registry("name", "bagel")
    dishtowel = og.sim.scene.object_registry("name", "cookable_dishtowel")

    assert not bagel.states[Heated].get_value()
    assert not dishtowel.states[Heated].get_value()

    bagel.states[Temperature].set_value(bagel.states[Heated].heat_temperature + 1)
    dishtowel.states[Temperature].set_value(dishtowel.states[Heated].heat_temperature + 1)
    og.sim.step()
    assert bagel.states[Heated].get_value()
    assert dishtowel.states[Heated].get_value()

    assert bagel.states[Heated].set_value(False)
    assert dishtowel.states[Heated].set_value(False)
    assert not bagel.states[Heated].get_value()
    assert not dishtowel.states[Heated].get_value()
    assert bagel.states[Temperature].get_value() < bagel.states[Heated].heat_temperature
    assert dishtowel.states[Temperature].get_value() < dishtowel.states[Heated].heat_temperature

    assert bagel.states[Heated].set_value(True)
    assert dishtowel.states[Heated].set_value(True)
    assert bagel.states[Heated].get_value()
    assert dishtowel.states[Heated].get_value()
    assert bagel.states[Temperature].get_value() >= bagel.states[Heated].heat_temperature
    assert dishtowel.states[Temperature].get_value() >= dishtowel.states[Heated].heat_temperature


@og_test
def test_on_fire():
    plywood = og.sim.scene.object_registry("name", "plywood")

    assert not plywood.states[OnFire].get_value()

    plywood.states[Temperature].set_value(plywood.states[OnFire].ignition_temperature + 1)

    og.sim.step()
    assert plywood.states[OnFire].get_value()

    assert plywood.states[OnFire].set_value(False)
    assert not plywood.states[OnFire].get_value()
    assert plywood.states[Temperature].get_value() < plywood.states[OnFire].ignition_temperature

    assert plywood.states[OnFire].set_value(True)
    assert plywood.states[OnFire].get_value()
    assert plywood.states[Temperature].get_value() == plywood.states[OnFire].temperature

    for _ in range(5):
        og.sim.step()

    assert plywood.states[Temperature].get_value() == plywood.states[OnFire].temperature


@og_test
def test_toggled_on():
    stove = og.sim.scene.object_registry("name", "stove")
    robot = og.sim.scene.object_registry("name", "robot0")

    stove.set_position_orientation([1.46, 0.3, 0.45], T.euler2quat([0, 0, -np.pi / 2.0]))
    robot.set_position_orientation([0.01, 0.38, 0.01], [0, 0, 0, 1])

    assert not stove.states[ToggledOn].get_value()

    q = robot.get_joint_positions()
    jnt_idxs = {name: i for i, name in enumerate(robot.joints.keys())}
    q[jnt_idxs["torso_lift_joint"]] = 0.0
    q[jnt_idxs["shoulder_pan_joint"]] = np.deg2rad(90.0)
    q[jnt_idxs["shoulder_lift_joint"]] = np.deg2rad(8.0)
    q[jnt_idxs["upperarm_roll_joint"]] = 0.0
    q[jnt_idxs["elbow_flex_joint"]] = 0.0
    q[jnt_idxs["forearm_roll_joint"]] = 0.0
    q[jnt_idxs["wrist_flex_joint"]] = 0.0
    q[jnt_idxs["wrist_roll_joint"]] = 0.0
    q[jnt_idxs["l_gripper_finger_joint"]] = 0.0
    q[jnt_idxs["r_gripper_finger_joint"]] = 0.0
    robot.set_joint_positions(q, drive=False)

    steps = m.object_states.toggle.CAN_TOGGLE_STEPS
    for _ in range(steps):
        og.sim.step()

    # End-effector not close to the button, stays False
    assert not stove.states[ToggledOn].get_value()

    q[jnt_idxs["shoulder_pan_joint"]] = 0.0
    robot.set_joint_positions(q, drive=False)

    for _ in range(steps - 1):
        og.sim.step()

    # End-effector close to the button, but not enough time has passed, still False
    assert not stove.states[ToggledOn].get_value()

    og.sim.step()

    # Enough time has passed, turns True
    assert stove.states[ToggledOn].get_value()

    # Setter should work
    assert stove.states[ToggledOn].set_value(False)
    assert not stove.states[ToggledOn].get_value()


@og_test
def test_attached_to():
    shelf_back_panel = og.sim.scene.object_registry("name", "shelf_back_panel")
    shelf_shelf = og.sim.scene.object_registry("name", "shelf_shelf")
    shelf_baseboard = og.sim.scene.object_registry("name", "shelf_baseboard")

    shelf_back_panel.set_position_orientation([0, 0, 0.01], [0, 0, 0, 1])
    shelf_back_panel.keep_still()
    shelf_shelf.set_position_orientation([0, 0.03, 0.17], [0, 0, 0, 1])
    shelf_shelf.keep_still()

    # The shelf should not be attached to the back panel (no contact yet)
    assert not shelf_shelf.states[AttachedTo].get_value(shelf_back_panel)

    # Let the shelf fall
    for _ in range(10):
        og.sim.step()

    # The shelf should be attached to the back panel
    assert shelf_shelf.states[AttachedTo].get_value(shelf_back_panel)

    assert shelf_shelf.states[AttachedTo].set_value(shelf_back_panel, True)
    # The shelf should still be attached to the back panel
    assert shelf_shelf.states[AttachedTo].get_value(shelf_back_panel)

    assert shelf_shelf.states[AttachedTo].set_value(shelf_back_panel, False)
    # The shelf should not be attached to the back panel
    assert not shelf_shelf.states[AttachedTo].get_value(shelf_back_panel)

    assert shelf_shelf.states[AttachedTo].set_value(shelf_back_panel, True)
    # shelf should be attached to the back panel
    assert shelf_shelf.states[AttachedTo].get_value(shelf_back_panel)

    force_dir = np.array([0, 0, 1])
    # A small force will not break the attachment
    force_mag = 10
    apply_force_at_pos(shelf_shelf.root_link, force_dir * force_mag, shelf_shelf.get_position())
    og.sim.step()
    assert shelf_shelf.states[AttachedTo].get_value(shelf_back_panel)

    # A large force will break the attachment
    force_mag = 1000
    apply_force_at_pos(shelf_shelf.root_link, force_dir * force_mag, shelf_shelf.get_position())
    og.sim.step()
    assert not shelf_shelf.states[AttachedTo].get_value(shelf_back_panel)

    shelf_shelf.set_position_orientation([0, 0, 10], [0, 0, 0, 1])
    assert not shelf_shelf.states[AttachedTo].set_value(shelf_back_panel, True)
    # The shelf should not be attached to the back panel because the alignment is wrong
    assert not shelf_shelf.states[AttachedTo].get_value(shelf_back_panel)

    assert shelf_shelf.states[AttachedTo].set_value(shelf_back_panel, True, bypass_alignment_checking=True)
    # The shelf should be attached to the back panel because the alignment checking is bypassed
    assert shelf_shelf.states[AttachedTo].get_value(shelf_back_panel)

    # The shelf baseboard should NOT be attached because the attachment has the wrong type
    shelf_baseboard.set_position_orientation([0.37, -0.93,  0.03], [0, 0, 0, 1])
    assert not shelf_baseboard.states[AttachedTo].set_value(shelf_back_panel, True, bypass_alignment_checking=True)
    assert not shelf_baseboard.states[AttachedTo].get_value(shelf_back_panel)


@og_test
def test_particle_source():
    sink = og.sim.scene.object_registry("name", "sink")

    place_obj_on_floor_plane(sink)
    for _ in range(3):
        og.sim.step()

    assert not sink.states[ToggledOn].get_value()
    water_system = get_system("water")
    # Sink is toggled off, no water should be present
    assert water_system.n_particles == 0

    sink.states[ToggledOn].set_value(True)

    for _ in range(sink.states[ParticleSource].n_steps_per_modification):
        og.sim.step()

    # Sink is toggled on, some water should be present
    assert water_system.n_particles > 0

    # Cannot set this state
    with pytest.raises(NotImplementedError):
        sink.states[ParticleSource].set_value(True)

    water_system.remove_all_particles()


@og_test
def test_particle_sink():
    sink = og.sim.scene.object_registry("name", "sink")
    place_obj_on_floor_plane(sink)
    for _ in range(3):
        og.sim.step()

    water_system = get_system("water")
    # There should be no water particles.
    assert water_system.n_particles == 0

    sink_pos = sink.states[ParticleSink].link.get_position()
    water_system.generate_particles(positions=[sink_pos + np.array([0, 0, 0.05])])
    # There should be exactly 1 water particle.
    assert water_system.n_particles == 1

    for _ in range(sink.states[ParticleSink].n_steps_per_modification):
        og.sim.step()

    # There should be no water particles because the fluid source absorbs them.
    assert water_system.n_particles == 0

    # Cannot set this state
    with pytest.raises(NotImplementedError):
        sink.states[ParticleSink].set_value(True)

    water_system.remove_all_particles()


@og_test
def test_particle_applier():
    breakfast_table = og.sim.scene.object_registry("name", "breakfast_table")
    spray_bottle = og.sim.scene.object_registry("name", "spray_bottle")
    applier_dishtowel = og.sim.scene.object_registry("name", "applier_dishtowel")

    # Test projection

    place_obj_on_floor_plane(breakfast_table)
    place_objA_on_objB_bbox(spray_bottle, breakfast_table, z_offset=0.1)
    spray_bottle.set_orientation(np.array([0.707, 0, 0, 0.707]))
    for _ in range(3):
        og.sim.step()

    assert not spray_bottle.states[ToggledOn].get_value()
    water_system = get_system("water")
    # Spray bottle is toggled off, no water should be present
    assert water_system.n_particles == 0

    # Take number of steps for water to be generated, make sure there is still no water
    n_applier_steps = spray_bottle.states[ParticleApplier].n_steps_per_modification
    for _ in range(n_applier_steps):
        og.sim.step()

    assert water_system.n_particles == 0

    # Turn particle applier on, and verify particles are generated after the same number of steps are taken
    spray_bottle.states[ToggledOn].set_value(True)

    for _ in range(n_applier_steps):
        og.sim.step()

    # Some water should be present
    assert water_system.n_particles > 0

    # Test adjacency

    water_system.remove_all_particles()
    spray_bottle.set_position_orientation(position=np.ones(3) * 50.0, orientation=np.array([0, 0, 0, 1.0]))

    place_objA_on_objB_bbox(applier_dishtowel, breakfast_table)
    og.sim.step()

    # no water should be present
    assert water_system.n_particles == 0

    # Take number of steps for water to be generated
    n_applier_steps = applier_dishtowel.states[ParticleApplier].n_steps_per_modification
    for _ in range(n_applier_steps):
        og.sim.step()

    # Some water should be present
    assert water_system.n_particles > 0

    # Cannot set this state
    with pytest.raises(NotImplementedError):
        spray_bottle.states[ParticleApplier].set_value(True)

    water_system.remove_all_particles()

@og_test
def test_particle_remover():
    breakfast_table = og.sim.scene.object_registry("name", "breakfast_table")
    vacuum = og.sim.scene.object_registry("name", "vacuum")
    remover_dishtowel = og.sim.scene.object_registry("name", "remover_dishtowel")

    # Test projection

    place_obj_on_floor_plane(breakfast_table)
    place_objA_on_objB_bbox(vacuum, breakfast_table, z_offset=0.02)
    for _ in range(3):
        og.sim.step()

    assert not vacuum.states[ToggledOn].get_value()
    water_system = get_system("water")
    # Place single particle of water on middle of table
    water_system.generate_particles(positions=[np.array([0, 0, breakfast_table.aabb[1][2] + water_system.particle_radius])])
    assert water_system.n_particles > 0

    # Take number of steps for water to be removed, make sure there is still water
    n_remover_steps = vacuum.states[ParticleRemover].n_steps_per_modification
    for _ in range(n_remover_steps):
        og.sim.step()

    assert water_system.n_particles > 0

    # Turn particle remover on, and verify particles are generated after the same number of steps are taken
    vacuum.states[ToggledOn].set_value(True)

    for _ in range(n_remover_steps):
        og.sim.step()

    # No water should be present
    assert water_system.n_particles == 0

    # Test adjacency

    vacuum.set_position(np.ones(3) * 50.0)
    place_objA_on_objB_bbox(remover_dishtowel, breakfast_table, z_offset=0.03)
    og.sim.step()
    # Place single particle of water on middle of table
    water_system.generate_particles(positions=[np.array([0, 0, breakfast_table.aabb[1][2] + water_system.particle_radius])])

    # Water should be present
    assert water_system.n_particles > 0

    # Take number of steps for water to be removed
    n_remover_steps = remover_dishtowel.states[ParticleRemover].n_steps_per_modification
    for _ in range(n_remover_steps):
        og.sim.step()

    # No water should be present
    assert water_system.n_particles == 0

    # Cannot set this state
    with pytest.raises(NotImplementedError):
        vacuum.states[ParticleRemover].set_value(True)

    water_system.remove_all_particles()


@og_test
def test_saturated():
    remover_dishtowel = og.sim.scene.object_registry("name", "remover_dishtowel")

    place_obj_on_floor_plane(remover_dishtowel)

    for _ in range(5):
        og.sim.step()

    water_system = get_system("water")

    # Place single row of water above dishtowel
    n_particles = 5
    remover_dishtowel.states[Saturated].set_limit(water_system, n_particles)
    water_system.generate_particles(positions=[np.array([0, 0, remover_dishtowel.aabb[1][2] + water_system.particle_radius * (1 + 2 * i)]) for i in range(n_particles)])

    # Take a few steps
    for _ in range(20):
        og.sim.step()

    # Make sure Saturated is True, and no particles exist
    assert water_system.n_particles == 0
    assert remover_dishtowel.states[Saturated].get_value(water_system)

    # Make sure we can toggle saturated to be true and false
    assert remover_dishtowel.states[Saturated].set_value(water_system, False)
    assert remover_dishtowel.states[Saturated].set_value(water_system, True)

    water_system.remove_all_particles()


@og_test
def test_open():
    microwave = og.sim.scene.object_registry("name", "microwave")
    bottom_cabinet = og.sim.scene.object_registry("name", "bottom_cabinet")

    # By default, objects should not be open.
    assert not microwave.states[Open].get_value()
    assert not bottom_cabinet.states[Open].get_value()

    # Set the joints to their upper limits.
    microwave.joints["j_link_0"].set_pos(microwave.joints["j_link_0"].upper_limit)
    bottom_cabinet.joints["j_link_2"].set_pos(bottom_cabinet.joints["j_link_2"].upper_limit)

    og.sim.step()

    # The objects should be open.
    assert microwave.states[Open].get_value()
    assert bottom_cabinet.states[Open].get_value()

    # Set the joints to their lower limits.
    microwave.joints["j_link_0"].set_pos(microwave.joints["j_link_0"].lower_limit)
    bottom_cabinet.joints["j_link_2"].set_pos(bottom_cabinet.joints["j_link_2"].lower_limit)

    og.sim.step()

    # The objects should not be open.
    assert not microwave.states[Open].get_value()
    assert not bottom_cabinet.states[Open].get_value()

    # Setters should work.
    assert microwave.states[Open].set_value(True)
    assert bottom_cabinet.states[Open].set_value(True)

    # The objects should be open.
    assert microwave.states[Open].get_value()
    assert bottom_cabinet.states[Open].get_value()

    # Setters should work.
    assert microwave.states[Open].set_value(False)
    assert bottom_cabinet.states[Open].set_value(False)

    # The objects should not be open.
    assert not microwave.states[Open].get_value()
    assert not bottom_cabinet.states[Open].get_value()


@og_test
def test_folded_unfolded():
    carpet = og.sim.scene.object_registry("name", "carpet")

    place_obj_on_floor_plane(carpet)

    for _ in range(5):
        og.sim.step()

    assert not carpet.states[Folded].get_value()
    assert carpet.states[Unfolded].get_value()

    pos = carpet.root_link.compute_particle_positions()
    x_min, x_max = np.min(pos, axis=0)[0], np.max(pos, axis=0)[0]
    x_extent = x_max - x_min
    # Get indices for the bottom 10 percent vertices in the x-axis
    indices = np.argsort(pos, axis=0)[:, 0][:(pos.shape[0] // 10)]
    start = np.copy(pos[indices])

    # lift up a bit
    mid = np.copy(start)
    mid[:, 2] += x_extent * 0.2

    # move towards x_max
    end = np.copy(mid)
    end[:, 0] += x_extent * 0.9

    increments = 25
    for ctrl_pts in np.concatenate([np.linspace(start, mid, increments), np.linspace(mid, end, increments)]):
        carpet.root_link.set_particle_positions(ctrl_pts, idxs=indices)
        og.sim.step()

    assert carpet.states[Folded].get_value()
    assert not carpet.states[Unfolded].get_value()
    assert carpet.states[Unfolded].set_value(True)

    with pytest.raises(NotImplementedError):
        carpet.states[Unfolded].set_value(False)

    with pytest.raises(NotImplementedError):
        carpet.states[Folded].set_value(True)


@og_test
def test_draped():
    breakfast_table = og.sim.scene.object_registry("name", "breakfast_table")
    carpet = og.sim.scene.object_registry("name", "carpet")

    place_obj_on_floor_plane(breakfast_table)
    place_objA_on_objB_bbox(carpet, breakfast_table)

    for _ in range(10):
        og.sim.step()

    assert carpet.states[Draped].get_value(breakfast_table)

    carpet.set_position([20., 20., 1.])

    for _ in range(5):
        og.sim.step()

    assert not carpet.states[Draped].get_value(breakfast_table)

    assert carpet.states[Draped].set_value(breakfast_table, True)

    with pytest.raises(NotImplementedError):
        carpet.states[Draped].set_value(breakfast_table, False)


@og_test
def test_filled():
    stockpot = og.sim.scene.object_registry("name", "stockpot")
    systems = [get_system(system_name) for system_name, system_class in SYSTEM_EXAMPLES.items() if not issubclass(system_class, VisualParticleSystem)]
    for system in systems:
        stockpot.set_position_orientation(position=np.ones(3) * 50.0, orientation=[0, 0, 0, 1.0])
        place_obj_on_floor_plane(stockpot)
        for _ in range(5):
            og.sim.step()

        assert stockpot.states[Filled].set_value(system, True)

        for _ in range(5):
            og.sim.step()

        assert stockpot.states[Filled].get_value(system)

        # Cannot set Filled state False
        with pytest.raises(NotImplementedError):
            stockpot.states[Filled].set_value(system, False)

        system.remove_all_particles()

        for _ in range(5):
            og.sim.step()

        assert not stockpot.states[Filled].get_value(system)

@og_test
def test_contains():
    stockpot = og.sim.scene.object_registry("name", "stockpot")
    systems = [get_system(system_name) for system_name, system_class in SYSTEM_EXAMPLES.items()]
    for system in systems:
        stockpot.set_position_orientation(position=np.ones(3) * 50.0, orientation=[0, 0, 0, 1.0])
        place_obj_on_floor_plane(stockpot)
        for _ in range(5):
            og.sim.step()

        # Sample single particle
        if is_physical_particle_system(system_name=system.name):
            system.generate_particles(positions=[np.array([0, 0, stockpot.aabb[1][2] + system.particle_radius * 1.01])])
            assert not stockpot.states[Contains].get_value(system)
        else:
            if system.get_group_name(stockpot) not in system.groups:
                system.create_attachment_group(stockpot)
            system.generate_group_particles(
                group=system.get_group_name(stockpot),
                positions=np.array([np.array([0, 0, stockpot.aabb[1][2] - 0.1])]),
                link_prim_paths=[stockpot.root_link.prim_path],
            )

        for _ in range(10):
            og.sim.step()

        assert stockpot.states[Contains].get_value(system)

        # Remove all particles and make sure contains returns False
        stockpot.states[Contains].set_value(system, False)
        og.sim.step()
        assert not stockpot.states[Contains].get_value(system)

        # Cannot set Contains state
        with pytest.raises(NotImplementedError):
            stockpot.states[Contains].set_value(system, True)

        system.remove_all_particles()

@og_test
def test_covered():
    bracelet = og.sim.scene.object_registry("name", "bracelet")
    oyster = og.sim.scene.object_registry("name", "oyster")
    microwave = og.sim.scene.object_registry("name", "microwave")

<<<<<<< HEAD
    systems = [get_system(system_name) for system_name, system_class in SYSTEM_EXAMPLES.items()]
    for obj in (bracelet, oyster, breakfast_table):
=======
    systems = (
        get_system("water"),
        get_system("stain"),
        get_system("raspberry"),
        get_system("diced__apple"),
    )
    for obj in (bracelet, oyster, microwave):
>>>>>>> 13705026
        for system in systems:
            print(f"Testing Covered {obj.name} with {system.name}")
            sampleable = is_visual_particle_system(system.name) or np.all(obj.aabb_extent > (2 * system.particle_radius))
            obj.set_position_orientation(position=np.ones(3) * 50.0, orientation=[0, 0, 0, 1.0])
            place_obj_on_floor_plane(obj)
            for _ in range(5):
                og.sim.step()

            assert obj.states[Covered].set_value(system, True) == sampleable
            for _ in range(10):
                og.sim.step()
            assert obj.states[Covered].get_value(system) == sampleable

            assert obj.states[Covered].set_value(system, False)

            # We don't call og.sim.step() here because it's possible for the "second" layer of particles to fall down
            # and make Covered to be True again. Instead, we clear the caches and check that Covered is False.
            obj.states[Covered].clear_cache()
            obj.states[ContactParticles].clear_cache()
            assert not obj.states[Covered].get_value(system)

            system.remove_all_particles()

        obj.set_position_orientation(position=np.ones(3) * 75.0, orientation=[0, 0, 0, 1.0])

def test_clear_sim():
    og.sim.clear()<|MERGE_RESOLUTION|>--- conflicted
+++ resolved
@@ -1135,19 +1135,8 @@
     bracelet = og.sim.scene.object_registry("name", "bracelet")
     oyster = og.sim.scene.object_registry("name", "oyster")
     microwave = og.sim.scene.object_registry("name", "microwave")
-
-<<<<<<< HEAD
     systems = [get_system(system_name) for system_name, system_class in SYSTEM_EXAMPLES.items()]
-    for obj in (bracelet, oyster, breakfast_table):
-=======
-    systems = (
-        get_system("water"),
-        get_system("stain"),
-        get_system("raspberry"),
-        get_system("diced__apple"),
-    )
     for obj in (bracelet, oyster, microwave):
->>>>>>> 13705026
         for system in systems:
             print(f"Testing Covered {obj.name} with {system.name}")
             sampleable = is_visual_particle_system(system.name) or np.all(obj.aabb_extent > (2 * system.particle_radius))
