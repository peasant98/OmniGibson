--- conflicted
+++ resolved
@@ -93,15 +93,10 @@
 
 class PCRenderer:
     ROTATION_CONST = np.array([[0,1,0,0],[0,0,1,0],[-1,0,0,0],[0,0,0,1]])
-<<<<<<< HEAD
-    def __init__(self, port, imgs, depths, target, target_poses, scale_up, semantics=1, human=True, render_mode="RGBD", use_filler=True, gpu_count=0, windowsz=256, env=None):
-=======
     def __init__(self, port, imgs, depths, target, target_poses, scale_up, semantics=None, \
                  gui=True,  use_filler=True, gpu_count=0, windowsz=256, env = None):
 
         self.env = env
-
->>>>>>> f8fd6e84
         self.roll, self.pitch, self.yaw = 0, 0, 0
         self.quat = [1, 0, 0, 0]
         self.x, self.y, self.z = 0, 0, 0
