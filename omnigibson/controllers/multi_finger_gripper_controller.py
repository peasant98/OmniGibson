--- conflicted
+++ resolved
@@ -4,18 +4,12 @@
 from omnigibson.controllers import ControlType, GripperController, IsGraspingState
 from omnigibson.macros import create_module_macros
 from omnigibson.utils.python_utils import assert_valid_key
-import omnigibson.utils.transform_utils as T
 
 VALID_MODES = {
     "binary",
     "ternary",
     "smooth",
-<<<<<<< HEAD
-    "smooth_delta"
-    "independent",
-=======
     "smooth_delta" "independent",
->>>>>>> f5d2ed81
 }
 
 
@@ -123,10 +117,6 @@
             mode == "smooth_delta" and command_output_limits == "default"
         ), "Cannot use 'default' command output limits in delta commands mode of JointController. Try None instead."
 
-<<<<<<< HEAD
-
-=======
->>>>>>> f5d2ed81
         # Run super init
         super().__init__(
             control_freq=control_freq,
@@ -182,7 +172,6 @@
         """
         target = goal_dict["target"]
         joint_pos = control_dict["joint_position"][self.dof_idx]
-        
         # Choose what to do based on control mode
         if self._mode == "binary":
             # Use max control signal
