from collections import defaultdict
import itertools
import contextlib
import os
from pathlib import Path

import numpy as np
import json
import omni
import carb
import omni.physics
from omni.isaac.core.physics_context import PhysicsContext
from omni.isaac.core.simulation_context import SimulationContext
from omni.isaac.core.utils.prims import get_prim_at_path
<<<<<<< HEAD
from omni.isaac.core.utils.stage import open_stage, create_new_stage, get_current_stage, set_stage_units, set_stage_up_axis
=======
from omni.isaac.core.utils.stage import open_stage, create_new_stage
>>>>>>> 3f9a24c9
from omni.physx.bindings._physx import ContactEventType, SimulationEvent
import omni.kit.loop._loop as omni_loop
from pxr import Usd, PhysicsSchemaTools, UsdUtils
from omni.physx import get_physx_interface, get_physx_simulation_interface, get_physx_scene_query_interface

import omnigibson as og
from omnigibson.macros import gm, create_module_macros
from omnigibson.utils.constants import LightingMode
from omnigibson.utils.config_utils import NumpyEncoder
from omnigibson.utils.python_utils import clear as clear_pu, create_object_from_init_info, Serializable
from omnigibson.utils.sim_utils import meets_minimum_isaac_version
from omnigibson.utils.usd_utils import clear as clear_uu, BoundingBoxAPI, FlatcacheAPI, RigidContactAPI
from omnigibson.utils.ui_utils import CameraMover, disclaimer, create_module_logger, suppress_omni_log
from omnigibson.scenes import Scene
from omnigibson.objects.object_base import BaseObject
from omnigibson.objects.stateful_object import StatefulObject
from omnigibson.object_states.contact_subscribed_state_mixin import ContactSubscribedStateMixin
from omnigibson.object_states.joint_break_subscribed_state_mixin import JointBreakSubscribedStateMixin
from omnigibson.object_states.factory import get_states_by_dependency_order
from omnigibson.object_states.update_state_mixin import UpdateStateMixin
from omnigibson.sensors.vision_sensor import VisionSensor
from omnigibson.transition_rules import TransitionRuleAPI

# Create module logger
log = create_module_logger(module_name=__name__)

# Create settings for this module
m = create_module_macros(module_path=__file__)

m.DEFAULT_VIEWER_CAMERA_POS = (-0.201028, -2.72566 ,  1.0654)
m.DEFAULT_VIEWER_CAMERA_QUAT = (0.68196617, -0.00155408, -0.00166678,  0.73138017)


class Simulator(SimulationContext, Serializable):
    """
    Simulator class for directly interfacing with the physx physics engine.

    NOTE: This is a monolithic class.
        All created Simulator() instances will reference the same underlying Simulator object

    Args:
        gravity (float): gravity on z direction.
        physics_dt (float): dt between physics steps. Defaults to 1.0 / 60.0.
        rendering_dt (float): dt between rendering steps. Note: rendering means rendering a frame of the current
            application and not only rendering a frame to the viewports/ cameras. So UI elements of Isaac Sim will
            be refreshed with this dt as well if running non-headless. Defaults to 1.0 / 60.0.
        stage_units_in_meters (float): The metric units of assets. This will affect gravity value..etc.
            Defaults to 0.01.
        viewer_width (int): width of the camera image, in pixels
        viewer_height (int): height of the camera image, in pixels
        device (None or str): specifies the device to be used if running on the gpu with torch backend
        """
    _world_initialized = False

    def __init__(
            self,
            gravity=9.81,
            physics_dt=1.0 / 60.0,
            rendering_dt=1.0 / 60.0,
            stage_units_in_meters=1.0,
            viewer_width=gm.DEFAULT_VIEWER_WIDTH,
            viewer_height=gm.DEFAULT_VIEWER_HEIGHT,
    ):
        # Store vars needed for initialization
        self.gravity = gravity
        self._viewer_camera = None
        self._camera_mover = None

        # Run super init
        super().__init__(
            physics_dt=physics_dt,
            rendering_dt=rendering_dt,
            stage_units_in_meters=stage_units_in_meters,
            device="cuda" if gm.USE_GPU_DYNAMICS else "cpu",
            backend="torch" if gm.USE_GPU_DYNAMICS else "numpy"
        )

        if self._world_initialized:
            return
        Simulator._world_initialized = True

        # Store other references to variables that will be initialized later
        self._scene = None
        self._physx_interface = None
        self._physx_simulation_interface = None
        self._physx_scene_query_interface = None
        self._contact_callback = None
        self._simulation_event_callback = None
        # List of objects that need to be initialized during whenever the next sim step occurs
        self._objects_to_initialize = []
        self._objects_require_contact_callback = False
        self._objects_require_joint_break_callback = False

        # Maps callback name to callback
        self._callbacks_on_play = dict()
        self._callbacks_on_stop = dict()
        self._callbacks_on_import_obj = dict()
        self._callbacks_on_remove_obj = dict()

        # Mapping from link IDs assigned from omni to the object that they reference
        self._link_id_to_objects = dict()

        # Set of categories that can be grasped by assisted grasping
        self.object_state_types = get_states_by_dependency_order()
        self.object_state_types_requiring_update = \
            [state for state in self.object_state_types if issubclass(state, UpdateStateMixin)]
        self.object_state_types_on_contact = \
            {state for state in self.object_state_types if issubclass(state, ContactSubscribedStateMixin)}
        self.object_state_types_on_joint_break = \
            {state for state in self.object_state_types if issubclass(state, JointBreakSubscribedStateMixin)}

        # Auto-load the dummy stage
        self.clear()

        # Set the viewer dimensions
        # TODO: Make this toggleable so we don't always have a viewer if we don't want to
        self.viewer_width = viewer_width
        self.viewer_height = viewer_height

        # Toggle simulator state once so that downstream omni features can be used without bugs
        # e.g.: particle sampling, which for some reason requires sim.play() to be called at least once
        self.play()
        self.stop()

        # Update the physics settings
        # This needs to be done now, after an initial step + stop for some reason if we want to use GPU
        # dynamics, otherwise we get very strange behavior, e.g., PhysX complains about invalid transforms
        # and crashes
        self._set_physics_engine_settings()

    def __new__(cls, *args, **kwargs):
        print("Outer")
        return SimulationContext.__new__(cls, *args, **kwargs)

    def _set_viewer_camera(self, prim_path="/World/viewer_camera", viewport_name="Viewport"):
        """
        Creates a camera prim dedicated for this viewer at @prim_path if it doesn't exist,
        and sets this camera as the active camera for the viewer

        Args:
            prim_path (str): Path to check for / create the viewer camera
            viewport_name (str): Name of the viewport this camera should attach to. Default is "Viewport", which is
                the default viewport's name in Isaac Sim
        """
        self._viewer_camera = VisionSensor(
            prim_path=prim_path,
            name=prim_path.split("/")[-1],                  # Assume name is the lowest-level name in the prim_path
            modalities="rgb",
            image_height=self.viewer_height,
            image_width=self.viewer_width,
            viewport_name=viewport_name,
        )
        if not self._viewer_camera.loaded:
            self._viewer_camera.load()

        # We update its clipping range and focal length so we get a good FOV and so that it doesn't clip
        # nearby objects (default min is 1 m)
        self._viewer_camera.clipping_range = [0.001, 10000000.0]
        self._viewer_camera.focal_length = 17.0

        # Initialize the sensor
        self._viewer_camera.initialize()

        # Also need to potentially update our camera mover if it already exists
        if self._camera_mover is not None:
            self._camera_mover.set_cam(cam=self._viewer_camera)

    def _set_physics_engine_settings(self):
        """
        Set the physics engine with specified settings
        """
        assert self.is_stopped(), f"Cannot set simulator physics settings while simulation is playing!"
        self._physics_context.set_gravity(value=-self.gravity)
        # Also make sure we invert the collision group filter settings so that different collision groups cannot
        # collide with each other, and modify settings for speed optimization
        self._physics_context.set_invert_collision_group_filter(True)
        self._physics_context.enable_ccd(gm.ENABLE_CCD)

        if meets_minimum_isaac_version("2023.0.0"):
            self._physics_context.enable_fabric(True)
        else:
            self._physics_context.enable_flatcache(True)

        # Enable GPU dynamics based on whether we need omni particles feature
        if gm.USE_GPU_DYNAMICS:
            self._physics_context.enable_gpu_dynamics(True)
            self._physics_context.set_broadphase_type("GPU")
        else:
            self._physics_context.enable_gpu_dynamics(False)
            self._physics_context.set_broadphase_type("MBP")

        # Set GPU Pairs capacity and other GPU settings
        self._physics_context.set_gpu_found_lost_pairs_capacity(gm.GPU_PAIRS_CAPACITY)
        self._physics_context.set_gpu_found_lost_aggregate_pairs_capacity(gm.GPU_AGGR_PAIRS_CAPACITY)
        self._physics_context.set_gpu_total_aggregate_pairs_capacity(gm.GPU_AGGR_PAIRS_CAPACITY)
        self._physics_context.set_gpu_max_particle_contacts(gm.GPU_MAX_PARTICLE_CONTACTS)

    def _set_renderer_settings(self):
        # TODO: For now we are setting these to some reasonable high-performance values but these can be made configurable.
        carb.settings.get_settings().set_bool("/rtx/reflections/enabled", False)  # Can be True with a 10fps penalty
        carb.settings.get_settings().set_bool("/rtx/indirectDiffuse/enabled", True)  # Can be False with a 5fps gain
        carb.settings.get_settings().set_bool("/rtx/directLighting/sampledLighting/enabled", True)
        carb.settings.get_settings().set_int("/rtx/raytracing/showLights", 1)
        carb.settings.get_settings().set_float("/rtx/sceneDb/ambientLightIntensity", 0.1)
        # TODO: Think of better setting defaults. Below works well for indoor-only scenes, but if skybox is the only light source then this looks very bad
        # carb.settings.get_settings().set_int("/rtx/domeLight/upperLowerStrategy", 3)  # "Limited image-based"

    @property
    def viewer_visibility(self):
        """
        Returns:
            bool: Whether the viewer is visible or not
        """
        return self._viewer_camera.viewer_visibility

    @viewer_visibility.setter
    def viewer_visibility(self, visible):
        """
        Sets whether the viewer should be visible or not in the Omni UI

        Args:
            visible (bool): Whether the viewer should be visible or not
        """
        self._viewer_camera.viewer_visibility = visible

    @property
    def viewer_height(self):
        """
        Returns:
            int: viewer height of this sensor, in pixels
        """
        # If the viewer camera hasn't been created yet, utilize the default width
        return gm.DEFAULT_VIEWER_HEIGHT if self._viewer_camera is None else self._viewer_camera.image_height

    @viewer_height.setter
    def viewer_height(self, height):
        """
        Sets the viewer height @height for this sensor

        Args:
            height (int): viewer height, in pixels
        """
        self._viewer_camera.image_height = height

    @property
    def viewer_width(self):
        """
        Returns:
            int: viewer width of this sensor, in pixels
        """
        # If the viewer camera hasn't been created yet, utilize the default height
        return gm.DEFAULT_VIEWER_WIDTH if self._viewer_camera is None else self._viewer_camera.image_width

    @viewer_width.setter
    def viewer_width(self, width):
        """
        Sets the viewer width @width for this sensor

        Args:
            width (int): viewer width, in pixels
        """
        self._viewer_camera.image_width = width

    def set_lighting_mode(self, mode):
        """
        Sets the active lighting mode in the current simulator. Valid options are one of LightingMode

        Args:
            mode (LightingMode): Lighting mode to set
        """
        omni.kit.commands.execute("SetLightingMenuModeCommand", lighting_mode=mode)

    def enable_viewer_camera_teleoperation(self):
        """
        Enables keyboard control of the active viewer camera for this simulation
        """
        self._camera_mover = CameraMover(cam=self._viewer_camera)
        self._camera_mover.print_info()
        return self._camera_mover

    def import_scene(self, scene):
        """
        Import a scene into the simulator. A scene could be a synthetic one or a realistic Gibson Environment.

        Args:
            scene (Scene): a scene object to load
        """
        assert self.is_stopped(), "Simulator must be stopped while importing a scene!"
        assert isinstance(scene, Scene), "import_scene can only be called with Scene"

        # Clear the existing scene if any
        self.clear()

        self._scene = scene
        self._scene.load()

        # Make sure simulator is not running, then start it so that we can initialize the scene
        assert self.is_stopped(), "Simulator must be stopped after importing a scene!"
        self.play()

        # Initialize the scene
        self._scene.initialize()

        # Need to one more step for particle systems to work
        self.step()
        self.stop()
        log.info("Imported scene.")

    def initialize_object_on_next_sim_step(self, obj):
        """
        Initializes the object upon the next simulation step

        Args:
            obj (BasePrim): Object to initialize as soon as a new sim step is called
        """
        self._objects_to_initialize.append(obj)

    def import_object(self, obj, register=True):
        """
        Import an object into the simulator.

        Args:
            obj (BaseObject): an object to load
            register (bool): whether to register this object internally in the scene registry
        """
        assert isinstance(obj, BaseObject), "import_object can only be called with BaseObject"

        # Make sure scene is loaded -- objects should not be loaded unless we have a reference to a scene
        assert self.scene is not None, "import_object needs to be called after import_scene"

        # Load the object in omniverse by adding it to the scene
        self.scene.add_object(obj, register=register, _is_call_from_simulator=True)

        # Run any callbacks
        for callback in self._callbacks_on_import_obj.values():
            callback(obj)

        # Cache the mapping from link IDs to object
        for link in obj.links.values():
            self._link_id_to_objects[PhysicsSchemaTools.sdfPathToInt(link.prim_path)] = obj

        # Lastly, additionally add this object automatically to be initialized as soon as another simulator step occurs
        self.initialize_object_on_next_sim_step(obj=obj)

    def remove_object(self, obj):
        """
        Remove a non-robot object from the simulator.

        Args:
            obj (BaseObject): a non-robot object to load
        """
        # Run any callbacks
        for callback in self._callbacks_on_remove_obj.values():
            callback(obj)

        # pop all link ids
        for link in obj.links.values():
            self._link_id_to_objects.pop(PhysicsSchemaTools.sdfPathToInt(link.prim_path))

        # If it was queued up to be initialized, remove it from the queue as well
        for i, initialize_obj in enumerate(self._objects_to_initialize):
            if obj.name == initialize_obj.name:
                self._objects_to_initialize.pop(i)
                break

        self._scene.remove_object(obj)
        self.app.update()

        # Update all handles that are now broken because objects have changed
        self.update_handles()

        # Refresh all current rules
        TransitionRuleAPI.prune_active_rules()

<<<<<<< HEAD
=======
    def _reset_variables(self):
        """
        Reset internal variables when a new stage is loaded
        """

    def update_handles(self):
        # Handles are only relevant when physx is running
        if not self.is_playing():
            return

        # First, refresh the physics sim view
        self._physics_sim_view = omni.physics.tensors.create_simulation_view(self.backend)
        self._physics_sim_view.set_subspace_roots("/")

        # Then update the handles for all objects
        if self.scene is not None and self.scene.initialized:
            for obj in self.scene.objects:
                # Only need to update if object is already initialized as well
                if obj.initialized:
                    obj.update_handles()

        # Finally update any unified views
        RigidContactAPI.initialize_view()

>>>>>>> 3f9a24c9
    def _non_physics_step(self):
        """
        Complete any non-physics steps such as state updates.
        """
        # If we don't have a valid scene, immediately return
        if self._scene is None:
            return

        # Update omni
        self._omni_update_step()

        # If we're playing we, also run additional logic
        if self.is_playing():
            # Check to see if any objects should be initialized (only done IF we're playing)
            n_objects_to_initialize = len(self._objects_to_initialize)
            if n_objects_to_initialize > 0 and self.is_playing():
                # We iterate through the objects to initialize
                # Note that we don't explicitly do for obj in self._objects_to_initialize because additional objects
                # may be added mid-iteration!!
                # For this same reason, after we finish the loop, we keep any objects that are yet to be initialized
                # First call zero-physics step update, so that handles are properly propagated
                og.sim.pi.update_simulation(elapsedStep=0, currentTime=og.sim.current_time)
                for i in range(n_objects_to_initialize):
                    obj = self._objects_to_initialize[i]
                    obj.initialize()
                    if len(obj.states.keys() & self.object_state_types_on_contact) > 0:
                        self._objects_require_contact_callback = True
                    if len(obj.states.keys() & self.object_state_types_on_joint_break) > 0:
                        self._objects_require_joint_break_callback = True

                self._objects_to_initialize = self._objects_to_initialize[n_objects_to_initialize:]

                # Re-initialize the physics view because the number of objects has changed
                self.update_handles()

                # Also refresh the transition rules that are currently active
                TransitionRuleAPI.refresh_all_rules()

            # Update any system-related state
            for system in self.scene.systems:
                system.update()

            # Propagate states if the feature is enabled
            if gm.ENABLE_OBJECT_STATES:
                # Step the object states in global topological order (if the scene exists)
                for state_type in self.object_state_types_requiring_update:
                    for obj in self.scene.get_objects_with_state(state_type):
                        # Only update objects that have been initialized so far
                        if obj.initialized:
                            obj.states[state_type].update()

                for obj in self.scene.objects:
                    # Only update visuals for objects that have been initialized so far
                    if isinstance(obj, StatefulObject) and obj.initialized:
                        obj.update_visuals()

            # Possibly run transition rule step
            if gm.ENABLE_TRANSITION_RULES:
                TransitionRuleAPI.step()

    def _omni_update_step(self):
        """
        Step any omni-related things
        """
        # Clear the bounding box and contact caches so that they get updated during the next time they're called
        BoundingBoxAPI.clear()
        RigidContactAPI.clear()

    def play(self):
        if not self.is_playing():
            # Track whether we're starting the simulator fresh -- i.e.: whether we were stopped previously
            was_stopped = self.is_stopped()

            # Run super first
            # We suppress warnings from omni.usd because it complains about values set in the native USD
            # These warnings occur because the native USD file has some type mismatch in the `scale` property,
            # where the property expects a double but for whatever reason the USD interprets its values as floats
            # We supperss omni.physicsschema.plugin when kinematic_only objects are placed with scale ~1.0, to suppress
            # the following error:
            # [omni.physicsschema.plugin] ScaleOrientation is not supported for rigid bodies, prim path: [...] You may
            #   ignore this if the scale is close to uniform.
            # We also need to suppress the following error when flat cache is used:
            # [omni.physx.plugin] Transformation change on non-root links is not supported.
            channels = ["omni.usd", "omni.physicsschema.plugin"]
            # TODO: Decide what to do with this. Suppressing all physx errors is way too aggressive.
            # channels.append("omni.physx.plugin")
            with suppress_omni_log(channels=channels):
                super().play()

            # If we're stopped, take a physics step and update the physics sim view. This must happen BEFORE the
            # handles are updated, since updating the physics view makes the per-object physics view invalid
            self.step_physics()

            # Take a render step -- this is needed so that certain (unknown, maybe omni internal state?) is populated
            # correctly.
            self.render()

            # Update all object handles, unless this is a play during initialization
            if og.sim is not None:
                self.update_handles()

            if was_stopped:
                # We need to update controller mode because kp and kd were set to the original (incorrect) values when
                # sim was stopped. We need to reset them to default_kp and default_kd defined in ControllableObject.
                # We also need to take an additional sim step to make sure simulator is functioning properly.
                # We need to do this because for some reason omniverse exhibits strange behavior if we do certain
                # operations immediately after playing; e.g.: syncing USD poses when flatcache is enabled
                if self.scene is not None and self.scene.initialized:
                    for robot in self.scene.robots:
                        if robot.initialized:
                            robot.update_controller_mode()

            # Additionally run non physics things
            self._non_physics_step()

        # Run all callbacks
        for callback in self._callbacks_on_play.values():
            callback()

    def pause(self):
        if not self.is_paused():
            super().pause()

    def stop(self):
        if not self.is_stopped():
            super().stop()

        # Reset the FlatCache sync API
        FlatcacheAPI.reset()

        # Run all callbacks
        for callback in self._callbacks_on_stop.values():
            callback()

    @property
    def n_physics_timesteps_per_render(self):
        """
        Number of physics timesteps per rendering timestep. rendering_dt has to be a multiple of physics_dt.

        Returns:
            int: Discrete number of physics timesteps to take per step
        """
        n_physics_timesteps_per_render = self.get_rendering_dt() / self.get_physics_dt()
        assert n_physics_timesteps_per_render.is_integer(), "render_timestep must be a multiple of physics_timestep"
        return int(n_physics_timesteps_per_render)

    def step(self, render=True):
        """
        Step the simulation at self.render_timestep

        Args:
            render (bool): Whether rendering should occur or not
        """
        # If we have imported any objects within the last timestep, we render the app once, since otherwise calling
        # step() may not step physics
        if len(self._objects_to_initialize) > 0:
            self.render()

        if render:
            super().step(render=True)
        else:
            for i in range(self.n_physics_timesteps_per_render):
                super().step(render=False)

        # Additionally run non physics things
        self._non_physics_step()

        # TODO (eric): After stage changes (e.g. pose, texture change), it will take two super().step(render=True) for
        #  the result to propagate to the rendering. We could have called super().render() here but it will introduce
        #  a big performance regression.

    def step_physics(self):
        """
        Step the physics a single step.
        """
        self._physics_context._step(current_time=self.current_time)
        self._omni_update_step()

    def _on_contact(self, contact_headers, contact_data):
        """
        This callback will be invoked after every PHYSICS step if there is any contact.
        For each of the pair of objects in each contact, we invoke the on_contact function for each of its states
        that subclass ContactSubscribedStateMixin. These states update based on contact events.
        """
        if gm.ENABLE_OBJECT_STATES and self._objects_require_contact_callback:
            headers = defaultdict(list)
            for contact_header in contact_headers:
                actor0_obj = self._link_id_to_objects.get(contact_header.actor0, None)
                actor1_obj = self._link_id_to_objects.get(contact_header.actor1, None)
                # If any of the objects cannot be found, skip
                if actor0_obj is None or actor1_obj is None:
                    continue
                # If any of the objects is not initialized, skip
                if not actor0_obj.initialized or not actor1_obj.initialized:
                    continue
                # If any of the objects is not stateful, skip
                if not isinstance(actor0_obj, StatefulObject) or not isinstance(actor1_obj, StatefulObject):
                    continue
                # If any of the objects doesn't have states that require on_contact callbacks, skip
                if len(actor0_obj.states.keys() & self.object_state_types_on_contact) == 0 or len(actor1_obj.states.keys() & self.object_state_types_on_contact) == 0:
                    continue
                headers[tuple(sorted((actor0_obj, actor1_obj), key=lambda x: x.uuid))].append(contact_header)

            for (actor0_obj, actor1_obj) in headers:
                for obj0, obj1 in [(actor0_obj, actor1_obj), (actor1_obj, actor0_obj)]:
                    for state_type in self.object_state_types_on_contact:
                        if state_type in obj0.states:
                            obj0.states[state_type].on_contact(obj1, headers[(actor0_obj, actor1_obj)], contact_data)

    def _on_simulation_event(self, event):
        """
        This callback will be invoked if there is any simulation event. Currently it only processes JOINT_BREAK event.
        """
        if gm.ENABLE_OBJECT_STATES:
            if event.type == int(SimulationEvent.JOINT_BREAK) and self._objects_require_joint_break_callback:
                joint_path = str(PhysicsSchemaTools.decodeSdfPath(event.payload["jointPath"][0], event.payload["jointPath"][1]))
                obj = None
                # TODO: recursively try to find the parent object of this joint
                tokens = joint_path.split("/")
                for i in range(2, len(tokens) + 1):
                    obj = self._scene.object_registry("prim_path", "/".join(tokens[:i]))
                    if obj is not None:
                        break

                if obj is None or not obj.initialized or not isinstance(obj, StatefulObject):
                    return
                if len(obj.states.keys() & self.object_state_types_on_joint_break) == 0:
                    return
                for state_type in self.object_state_types_on_joint_break:
                    if state_type in obj.states:
                        obj.states[state_type].on_joint_break(joint_path)

    def is_paused(self):
        """
        Returns:
            bool: True if the simulator is paused, otherwise False
        """
        return not (self.is_stopped() or self.is_playing())

    @contextlib.contextmanager
    def stopped(self):
        """
        A context scope for making sure the simulator is stopped during execution within this scope.
        Upon leaving the scope, the prior simulator state is restored.
        """
        # Infer what state we're currently in, then stop, yield, and then restore the original state
        sim_is_playing, sim_is_paused = self.is_playing(), self.is_paused()
        if sim_is_playing or sim_is_paused:
            self.stop()
        yield
        if sim_is_playing: self.play()
        elif sim_is_paused: self.pause()

    @contextlib.contextmanager
    def playing(self):
        """
        A context scope for making sure the simulator is playing during execution within this scope.
        Upon leaving the scope, the prior simulator state is restored.
        """
        # Infer what state we're currently in, then stop, yield, and then restore the original state
        sim_is_stopped, sim_is_paused = self.is_stopped(), self.is_paused()
        if sim_is_stopped or sim_is_paused:
            self.play()
        yield
        if sim_is_stopped: self.stop()
        elif sim_is_paused: self.pause()

    @contextlib.contextmanager
    def paused(self):
        """
        A context scope for making sure the simulator is paused during execution within this scope.
        Upon leaving the scope, the prior simulator state is restored.
        """
        # Infer what state we're currently in, then stop, yield, and then restore the original state
        sim_is_stopped, sim_is_playing = self.is_stopped(), self.is_playing()
        if sim_is_stopped or sim_is_playing:
            self.pause()
        yield
        if sim_is_stopped: self.stop()
        elif sim_is_playing: self.play()

    @contextlib.contextmanager
    def slowed(self, dt):
        """
        A context scope for making the simulator simulation dt slowed, e.g.: for taking micro-steps for propagating
        instantaneous kinematics with minimal impact on physics propagation.

        NOTE: This will set both the physics dt and rendering dt to the same value during this scope.

        Upon leaving the scope, the prior simulator state is restored.
        """
        # Set dt, yield, then restore the original dt
        physics_dt, rendering_dt = self.get_physics_dt(), self.get_rendering_dt()
        self.set_simulation_dt(physics_dt=dt, rendering_dt=dt)
        yield
        self.set_simulation_dt(physics_dt=physics_dt, rendering_dt=rendering_dt)

    def add_callback_on_play(self, name, callback):
        """
        Adds a function @callback, referenced by @name, to be executed every time sim.play() is called

        Args:
            name (str): Name of the callback
            callback (function): Callback function. Function signature is expected to be:

                def callback() --> None
        """
        self._callbacks_on_play[name] = callback

    def add_callback_on_stop(self, name, callback):
        """
        Adds a function @callback, referenced by @name, to be executed every time sim.stop() is called

        Args:
            name (str): Name of the callback
            callback (function): Callback function. Function signature is expected to be:

                def callback() --> None
        """
        self._callbacks_on_stop[name] = callback

    def add_callback_on_import_obj(self, name, callback):
        """
        Adds a function @callback, referenced by @name, to be executed every time sim.import_object() is called

        Args:
            name (str): Name of the callback
            callback (function): Callback function. Function signature is expected to be:

                def callback(obj: BaseObject) --> None
        """
        self._callbacks_on_import_obj[name] = callback

    def add_callback_on_remove_obj(self, name, callback):
        """
        Adds a function @callback, referenced by @name, to be executed every time sim.remove_object() is called

        Args:
            name (str): Name of the callback
            callback (function): Callback function. Function signature is expected to be:

                def callback(obj: BaseObject) --> None
        """
        self._callbacks_on_remove_obj[name] = callback

    def remove_callback_on_play(self, name):
        """
        Remove play callback whose reference is @name

        Args:
            name (str): Name of the callback
        """
        self._callbacks_on_play.pop(name)

    def remove_callback_on_stop(self, name):
        """
        Remove stop callback whose reference is @name

        Args:
            name (str): Name of the callback
        """
        self._callbacks_on_stop.pop(name)

    def remove_callback_on_import_obj(self, name):
        """
        Remove stop callback whose reference is @name

        Args:
            name (str): Name of the callback
        """
        self._callbacks_on_import_obj.pop(name)

    def remove_callback_on_remove_obj(self, name):
        """
        Remove stop callback whose reference is @name

        Args:
            name (str): Name of the callback
        """
        self._callbacks_on_remove_obj.pop(name)

    @classmethod
    def clear_instance(cls):
        SimulationContext.clear_instance()
        Simulator._world_initialized = None
        return

    def __del__(self):
        SimulationContext.__del__(self)
        Simulator._world_initialized = None
        return

    @property
    def pi(self):
        """
        Returns:
            PhysX: Physx Interface (pi) for controlling low-level physx engine
        """
        return self._physx_interface

    @property
    def psi(self):
        """
        Returns:
            IPhysxSimulation: Physx Simulation Interface (psi) for controlling low-level physx simulation
        """
        return self._physx_simulation_interface

    @property
    def psqi(self):
        """
        Returns:
            PhysXSceneQuery: Physx Scene Query Interface (psqi) for running low-level scene queries
        """
        return self._physx_scene_query_interface

    @property
    def scene(self):
        """
        Returns:
            None or Scene: Scene currently loaded in this simulator. If no scene is loaded, returns None
        """
        return self._scene

    @property
    def viewer_camera(self):
        """
        Returns:
            VisionSensor: Active camera sensor corresponding to the active viewport window instance shown in the omni UI
        """
        return self._viewer_camera

    @property
    def camera_mover(self):
        """
        Returns:
            None or CameraMover: If enabled, the teleoperation interface for controlling the active viewer camera
        """
        return self._camera_mover

    @property
    def world_prim(self):
        """
        Returns:
            Usd.Prim: Prim at /World
        """
        return get_prim_at_path(prim_path="/World")

    def clear(self) -> None:
        """
        Clears the stage leaving the PhysicsScene only if under /World.
        """
        # Stop the physics
        self.stop()

        # Clear any pre-existing scene if it exists
        if self._scene is not None:
            self.scene.clear()
        self._scene = None

        # Clear all vision sensors and remove viewer camera reference and camera mover reference
        VisionSensor.clear()
        self._viewer_camera = None
        if self._camera_mover is not None:
            self._camera_mover.clear()
            self._camera_mover = None

        # Clear all transition rules if being used
        if gm.ENABLE_TRANSITION_RULES:
            TransitionRuleAPI.clear()

        # Clear uniquely named items and other internal states
        clear_pu()
        clear_uu()
        self._objects_to_initialize = []
        self._objects_require_contact_callback = False
        self._objects_require_joint_break_callback = False
        self._link_id_to_objects = dict()

        self._callbacks_on_play = dict()
        self._callbacks_on_stop = dict()
        self._callbacks_on_import_obj = dict()
        self._callbacks_on_remove_obj = dict()

        # Load dummy stage, but don't clear sim to prevent circular loops
        self._open_new_stage()

    def write_metadata(self, key, data):
        """
        Writes metadata @data to the current global metadata dict using key @key

        Args:
            key (str): Keyword entry in the global metadata dictionary to use
            data (dict): Data to write to @key in the global metadata dictionary
        """
        self.world_prim.SetCustomDataByKey(key, data)

    def get_metadata(self, key):
        """
        Grabs metadata from the current global metadata dict using key @key

        Args:
            key (str): Keyword entry in the global metadata dictionary to use
        """
        return self.world_prim.GetCustomDataByKey(key)

    def restore(self, json_path):
        """
        Restore a simulation environment from @json_path.

        Args:
            json_path (str): Full path of JSON file to load, which contains information
                to recreate a scene.
        """
        if not json_path.endswith(".json"):
            log.error(f"You have to define the full json_path to load from. Got: {json_path}")
            return

        # Load the info from the json
        with open(json_path, "r") as f:
            scene_info = json.load(f)
        init_info = scene_info["init_info"]
        state = scene_info["state"]

        # Override the init info with our json path
        init_info["args"]["scene_file"] = json_path

        # Also make sure we have any additional modifications necessary from the specific scene
        og.REGISTERED_SCENES[init_info["class_name"]].modify_init_info_for_restoring(init_info=init_info)

        # Recreate and import the saved scene
        og.sim.stop()
        recreated_scene = create_object_from_init_info(init_info)
        self.import_scene(scene=recreated_scene)

        # Start the simulation and restore the dynamic state of the scene and then pause again
        self.play()
        self.load_state(state, serialized=False)

        log.info("The saved simulation environment loaded.")

        return

    def save(self, json_path):
        """
        Saves the current simulation environment to @json_path.

        Args:
            json_path (str): Full path of JSON file to save (should end with .json), which contains information
                to recreate the current scene.
        """
        # Make sure the sim is not stopped, since we need to grab joint states
        assert not self.is_stopped(), "Simulator cannot be stopped when saving to USD!"

        # Make sure there are no objects in the initialization queue, if not, terminate early and notify user
        # Also run other sanity checks before saving
        if len(self._objects_to_initialize) > 0:
            log.error("There are still objects to initialize! Please take one additional sim step and then save.")
            return
        if not self.scene:
            log.warning("Scene has not been loaded. Nothing to save.")
            return
        if not json_path.endswith(".json"):
            log.error(f"You have to define the full json_path to save the scene to. Got: {json_path}")
            return

        # Update scene info
        self.scene.update_objects_info()

        # Dump saved current state and also scene init info
        scene_info = {
            "metadata": self.world_prim.GetCustomData(),
            "state": self.scene.dump_state(serialized=False),
            "init_info": self.scene.get_init_info(),
            "objects_info": self.scene.get_objects_info(),
        }

        # Write this to the json file
        Path(os.path.dirname(json_path)).mkdir(parents=True, exist_ok=True)
        with open(json_path, "w+") as f:
            json.dump(scene_info, f, cls=NumpyEncoder, indent=4)

        log.info("The current simulation environment saved.")

    def _open_new_stage(self):
        """
        Opens a new stage
        """
        # Stop the physics if we're playing
        if not self.is_stopped():
            log.warning("Stopping simulation in order to open new stage.")
            self.stop()

        # Store physics dt and rendering dt to reuse later
        # Note that the stage may have been deleted previously; if so, we use the default values
        # of 1/60, 1/60
        try:
            physics_dt = self.get_physics_dt()
        except:
            print("WARNING: Invalid or non-existent physics scene found. Setting physics dt to 1/60.")
            physics_dt = 1 / 60.
        rendering_dt = self.get_rendering_dt()

        # Open new stage -- suppressing warning that we're opening a new stage
        with suppress_omni_log(None):
            create_new_stage()

        # Clear physics context
        self._physics_context = None
        if meets_minimum_isaac_version("2023.0.0"):
            self._physx_fabric_interface = None

        # Create world prim
        self.stage.DefinePrim("/World", "Xform")

        self._init_stage(physics_dt=physics_dt, rendering_dt=rendering_dt)

    def _load_stage(self, usd_path):
        """
        Open the stage specified by USD file at @usd_path

        Args:
            usd_path (str): Absolute filepath to USD stage that should be loaded
        """
        # Stop the physics if we're playing
        if not self.is_stopped():
            log.warning("Stopping simulation in order to load stage.")
            self.stop()

        # Store physics dt and rendering dt to reuse later
        # Note that the stage may have been deleted previously; if so, we use the default values
        # of 1/60, 1/60
        try:
            physics_dt = self.get_physics_dt()
        except:
            print("WARNING: Invalid or non-existent physics scene found. Setting physics dt to 1/60.")
            physics_dt = 1/60.
        rendering_dt = self.get_rendering_dt()

        # Open new stage -- suppressing warning that we're opening a new stage
        with suppress_omni_log(None):
            open_stage(usd_path=usd_path)

        self._init_stage(physics_dt=physics_dt, rendering_dt=rendering_dt)

    def _init_stage(
        self,
        physics_dt=None,
        rendering_dt=None,
        stage_units_in_meters=None,
        physics_prim_path="/physicsScene",
        sim_params=None,
        set_defaults=True,
        backend="numpy",
        device=None,
    ):
        # This below code is copied verbatim from the super class except for the removal of a render
        # call from the original
        if get_current_stage() is None:
            create_new_stage()
            self.render()
        set_stage_up_axis("z")
        if stage_units_in_meters is not None:
            set_stage_units(stage_units_in_meters=stage_units_in_meters)
        # self.render()  # This line causes crashes in Isaac Sim 2023.1.0. We don't need to render here.
        self._physics_context = PhysicsContext(
            physics_dt=physics_dt,
            prim_path=physics_prim_path,
            sim_params=sim_params,
            set_defaults=set_defaults,
            backend=self.backend,
            device=self.device
        )
        self.set_simulation_dt(physics_dt=physics_dt, rendering_dt=rendering_dt)
        self.render()
        # End of super class code

        # Update internal vars
        self._physx_interface = get_physx_interface()
        self._physx_simulation_interface = get_physx_simulation_interface()
        self._physx_scene_query_interface = get_physx_scene_query_interface()

        # Update internal settings
        self._set_physics_engine_settings()
        self._set_renderer_settings()

        # Update internal callbacks
        self._setup_default_callback_fns()
        self._stage_open_callback = (
            omni.usd.get_context().get_stage_event_stream().create_subscription_to_pop(self._stage_open_callback_fn)
        )
        self._contact_callback = self._physics_context._physx_sim_interface.subscribe_contact_report_events(self._on_contact)
        self._simulation_event_callback = self._physx_interface.get_simulation_event_stream_v2().create_subscription_to_pop(self._on_simulation_event)

        # Set the lighting mode to be stage by default
        self.set_lighting_mode(mode=LightingMode.STAGE)

        # Set the viewer camera, and then set its default pose
        self._set_viewer_camera()
        self.viewer_camera.set_position_orientation(
            position=np.array(m.DEFAULT_VIEWER_CAMERA_POS),
            orientation=np.array(m.DEFAULT_VIEWER_CAMERA_QUAT),
        )

    def close(self):
        """
        Shuts down the OmniGibson application
        """
        self._app.shutdown()

    @property
    def stage_id(self):
        """
        Returns:
            int: ID of the current active stage
        """
        return UsdUtils.StageCache.Get().GetId(self.stage).ToLongInt()

    @property
    def device(self):
        """
        Returns:
            device (None or str): Device used in simulation backend
        """
        return self._device

    @device.setter
    def device(self, device):
        """
        Sets the device used for sim backend

        Args:
            device (None or str): Device to set for the simulation backend
        """
        self._device = device
        if self._device is not None and "cuda" in self._device:
            device_id = self._settings.get_as_int("/physics/cudaDevice")
            self._device = f"cuda:{device_id}"

    @property
    def state_size(self):
        # Total state size is the state size of our scene
        return self._scene.state_size

    def _dump_state(self):
        # Default state is from the scene
        return self._scene.dump_state(serialized=False)

    def _load_state(self, state):
        # Default state is from the scene
        self._scene.load_state(state=state, serialized=False)

    def load_state(self, state, serialized=False):
        # We need to make sure the simulator is playing since joint states only get updated when playing
        assert self.is_playing()

        # Run super
        super().load_state(state=state, serialized=serialized)

        # Highlight that at the current step, the non-kinematic states are potentially inaccurate because a sim
        # step is needed to propagate specific states in physics backend
        # TODO: This should be resolved in a future omniverse release!
        disclaimer("Attempting to load simulator state.\n"
                   "Currently, omniverse does not support exclusively stepping kinematics, so we cannot update some "
                   "of our object states relying on updated kinematics until a simulator step is taken!\n"
                   "Object states such as OnTop, Inside, etc. relying on relative spatial information will inaccurate"
                   "until a single sim step is taken.\n"
                   "This should be resolved by the next NVIDIA Isaac Sim release.")

    def _serialize(self, state):
        # Default state is from the scene
        return self._scene.serialize(state=state)

    def _deserialize(self, state):
        # Default state is from the scene
        return self._scene.deserialize(state=state), self._scene.state_size

    def _stage_open_callback_fn(self, event):
        # This below is copied from omni.isaac.core.simulation_context.SimulationContext
        self._physics_callback_functions = dict()
        self._physics_functions = dict()
        self._stage_callback_functions = dict()
        self._timeline_callback_functions = dict()
        self._render_callback_functions = dict()
        # This below part causes bugs and as such is removed.
        # if SimulationContext._instance is not None:
        #     SimulationContext._instance.clear_instance()
        #     carb.log_warn(
        #         "A new stage was opened, World or Simulation Object are invalidated and you would need to initialize them again before using them."
        #     )
        self._stage_open_callback = None
        return<|MERGE_RESOLUTION|>--- conflicted
+++ resolved
@@ -12,11 +12,7 @@
 from omni.isaac.core.physics_context import PhysicsContext
 from omni.isaac.core.simulation_context import SimulationContext
 from omni.isaac.core.utils.prims import get_prim_at_path
-<<<<<<< HEAD
 from omni.isaac.core.utils.stage import open_stage, create_new_stage, get_current_stage, set_stage_units, set_stage_up_axis
-=======
-from omni.isaac.core.utils.stage import open_stage, create_new_stage
->>>>>>> 3f9a24c9
 from omni.physx.bindings._physx import ContactEventType, SimulationEvent
 import omni.kit.loop._loop as omni_loop
 from pxr import Usd, PhysicsSchemaTools, UsdUtils
@@ -391,8 +387,6 @@
         # Refresh all current rules
         TransitionRuleAPI.prune_active_rules()
 
-<<<<<<< HEAD
-=======
     def _reset_variables(self):
         """
         Reset internal variables when a new stage is loaded
@@ -417,7 +411,6 @@
         # Finally update any unified views
         RigidContactAPI.initialize_view()
 
->>>>>>> 3f9a24c9
     def _non_physics_step(self):
         """
         Complete any non-physics steps such as state updates.
