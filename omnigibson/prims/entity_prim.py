--- conflicted
+++ resolved
@@ -161,10 +161,9 @@
 
         self._materials = materials
 
-<<<<<<< HEAD
         # Cache weather we are articulated or not
         self._articulated = self.articulation_root_path is not None
-=======
+
     def remove(self):
         # First remove all joints
         if self._joints is not None:
@@ -178,7 +177,6 @@
 
         # Finally, remove this prim
         super().remove()
->>>>>>> a4ce93bb
 
     def update_links(self):
         """
