import numpy as np
import networkx as nx
from functools import cached_property

import omnigibson as og
import omnigibson.lazy as lazy
import omnigibson.utils.transform_utils as T

from omnigibson.prims.cloth_prim import ClothPrim
from omnigibson.prims.joint_prim import JointPrim
from omnigibson.prims.rigid_prim import RigidPrim
from omnigibson.prims.xform_prim import XFormPrim
from omnigibson.utils.constants import PrimType, GEOM_TYPES, JointType, JointAxis
from omnigibson.utils.ui_utils import suppress_omni_log
from omnigibson.utils.usd_utils import BoundingBoxAPI

from omnigibson.macros import gm, create_module_macros


# Create settings for this module
m = create_module_macros(module_path=__file__)

# Default sleep threshold for all objects -- see https://docs.omniverse.nvidia.com/extensions/latest/ext_physics/simulation-control/physics-settings.html?highlight=sleep#sleeping
m.DEFAULT_SLEEP_THRESHOLD = 0.005


class EntityPrim(XFormPrim):
    """
    Provides high level functions to deal with an articulation prim and its attributes/ properties. Note that this
    type of prim cannot be created from scratch, and assumes there is already a pre-existing prim tree that should
    be converted into an articulation!

    Args:
        prim_path (str): prim path of the Prim to encapsulate or create.
        name (str): Name for the object. Names need to be unique per scene.
        load_config (None or dict): If specified, should contain keyword-mapped values that are relevant for
            loading this prim at runtime. Note that by default, this assumes an articulation already exists (i.e.:
            load() will raise NotImplementedError)! Subclasses must implement _load() for this prim to be able to be
            dynamically loaded after this class is created.

            visual_only (None or bool): If specified, whether this prim should include collisions or not.
                    Default is True.
        """

    def __init__(
        self,
        prim_path,
        name,
        load_config=None,
    ):
        # Other values that will be filled in at runtime
        self._root_link_name = None             # Name of the root link
        self._n_dof = None
        self._links = None
        self._joints = None
        self._materials = None
        self._visual_only = None
        self._articulation_tree = None
        self._articulation_view_direct = None

        # This needs to be initialized to be used for _load() of PrimitiveObject
        self._prim_type = load_config["prim_type"] if load_config is not None and "prim_type" in load_config else PrimType.RIGID
        assert self._prim_type in iter(PrimType), f"Unknown prim type {self._prim_type}!"

        # Run super init
        super().__init__(
            prim_path=prim_path,
            name=name,
            load_config=load_config,
        )

    def _initialize(self):
        # Run super method
        super()._initialize()

        # Set the default sleep threshold
        self.sleep_threshold = m.DEFAULT_SLEEP_THRESHOLD

        # Force populate inputs and outputs of the shaders of all materials
        # We suppress errors from omni.usd if we're using encrypted assets, because we're loading from tmp location,
        # not the original location
        with suppress_omni_log(channels=["omni.usd"]):
            for material in self.materials:
                material.shader_force_populate(render=False)

        # Initialize all the links
        for link in self._links.values():
            link.initialize()

        # Update joint information
        self.update_joints()

    def _load(self):
        # By default, this prim cannot be instantiated from scratch!
        raise NotImplementedError("By default, an entity prim cannot be created from scratch.")

    def _post_load(self):
        # If this is a cloth, delete the root link and replace it with the single nested mesh
        if self._prim_type == PrimType.CLOTH:
            # Verify only a single link and a single mesh exists
            old_link_prim = None
            cloth_mesh_prim = None
            for prim in self._prim.GetChildren():
                if prim.GetPrimTypeInfo().GetTypeName() == "Xform":
                    assert old_link_prim is None, "Found multiple XForm links for a Cloth entity prim! Expected: 1"
                    old_link_prim = prim
                    for child in prim.GetChildren():
                        if child.GetPrimTypeInfo().GetTypeName() == "Mesh" and not child.HasAPI(lazy.pxr.UsdPhysics.CollisionAPI):
                            assert cloth_mesh_prim is None, "Found multiple meshes for a Cloth entity prim! Expected: 1"
                            cloth_mesh_prim = child

            # Move mesh prim one level up via copy, then delete the original link
            # NOTE: We copy because we cannot directly move the prim because it is ancestral
            # NOTE: We use this specific delete method because alternative methods (eg: "delete_prim") fail beacuse
            # the prim is ancestral. Note that because it is non-destructive, the original link prim path is still
            # tracked by omni, so we have to utilize a new unique prim path for the copied cloth mesh
            # See omni.kit.context_menu module for reference
            new_path = f"{self._prim_path}/{old_link_prim.GetName()}_cloth"
            lazy.omni.kit.commands.execute("CopyPrim", path_from=cloth_mesh_prim.GetPath(), path_to=new_path)
            lazy.omni.kit.commands.execute("DeletePrims", paths=[old_link_prim.GetPath()], destructive=False)

        # Setup links info FIRST before running any other post loading behavior
        # We pass in scale explicitly so that the generated links can leverage the desired entity scale
        self.update_links()

        # Prepare the articulation view.
        if self.n_joints > 0:
            # Import now to avoid too-eager load of Omni classes due to inheritance
            from omnigibson.utils.deprecated_utils import ArticulationView
            self._articulation_view_direct = ArticulationView(f"{self._prim_path}/{self.root_link_name}")

        # Set visual only flag
        # This automatically handles setting collisions / gravity appropriately per-link
        self.visual_only = self._load_config["visual_only"] if \
            "visual_only" in self._load_config and self._load_config["visual_only"] is not None else False

        if self._prim_type == PrimType.CLOTH:
            assert not self._visual_only, "Cloth cannot be visual-only."
            assert len(self._links) == 1, f"Cloth entity prim can only have one link; got: {len(self._links)}"
            if gm.AG_CLOTH:
                self.create_attachment_point_link()

        # Globally disable any requested collision links
        for link_name in self.disabled_collision_link_names:
            self._links[link_name].disable_collisions()

        # Disable any requested collision pairs
        for a_name, b_name in self.disabled_collision_pairs:
            link_a, link_b = self._links[a_name], self._links[b_name]
            link_a.add_filtered_collision_pair(prim=link_b)

        # Run super
        super()._post_load()

        # Cache material information
        materials = set()
        material_paths = set()
        for link in self._links.values():
            xforms = [link] + list(link.visual_meshes.values()) if self.prim_type == PrimType.RIGID else [link]
            for xform in xforms:
                if xform.has_material():
                    mat_path = xform.material.prim_path
                    if mat_path not in material_paths:
                        materials.add(xform.material)
                        material_paths.add(mat_path)

        self._materials = materials

    def remove(self):
        # First remove all joints
        if self._joints is not None:
            for joint in self._joints.values():
                joint.remove()

        # Then links
        if self._links is not None:
            for link in self._links.values():
                link.remove()

        # Finally, remove this prim
        super().remove()

    def update_links(self):
        """
        Helper function to refresh owned joints. Useful for synchronizing internal data if
        additional bodies are added manually
        """
        load_config = {
            "scale": self._load_config.get("scale", None),
        }

        # Make sure to clean up all pre-existing names for all links
        if self._links is not None:
            for link in self._links.values():
                link.remove_names()

        # We iterate over all children of this object's prim,
        # and grab any that are presumed to be rigid bodies (i.e.: other Xforms)
        joint_children = set()
        links_to_create = {}
        for prim in self._prim.GetChildren():
            link_cls = None
            link_name = prim.GetName()
            if self._prim_type == PrimType.RIGID and prim.GetPrimTypeInfo().GetTypeName() == "Xform":
                # For rigid body object, process prims that are Xforms (e.g. rigid links)
                link_cls = RigidPrim
                # Also iterate through all children to infer joints and determine the children of those joints
                # We will use this info to infer which link is the base link!
                for child_prim in prim.GetChildren():
                    if "joint" in child_prim.GetPrimTypeInfo().GetTypeName().lower():
                        # Store the child target of this joint
                        relationships = {r.GetName(): r for r in child_prim.GetRelationships()}
                        # Only record if this is NOT a fixed link tying us to the world (i.e.: no target for body0)
                        if len(relationships["physics:body0"].GetTargets()) > 0:
                            joint_children.add(relationships["physics:body1"].GetTargets()[0].pathString.split("/")[-1])

            elif self._prim_type == PrimType.CLOTH and prim.GetPrimTypeInfo().GetTypeName() == "Mesh":
                # For cloth object, process prims that are Meshes
                link_cls = ClothPrim

            # Keep track of all the links we will create. We can't create that just yet because we need to find
            # the base link first.
            if link_cls is not None:
                links_to_create[link_name] = (link_cls, prim)

        # Infer the correct root link name -- this corresponds to whatever link does not have any joint existing
        # in the children joints
        valid_root_links = list(set(links_to_create.keys()) - joint_children)

        assert len(valid_root_links) == 1, f"Only a single root link should have been found for {self.name}, " \
                                           f"but found multiple instead: {valid_root_links}"
        self._root_link_name = valid_root_links[0] if len(valid_root_links) == 1 else "base_link"

        # Now actually create the links
        self._links = dict()
        for link_name, (link_cls, prim) in links_to_create.items():
            link_load_config = {
                "kinematic_only": self._load_config.get("kinematic_only", False)
                if link_name == self._root_link_name else False,
            }
            link_load_config.update(load_config)
            self._links[link_name] = link_cls(
                prim_path=prim.GetPrimPath().__str__(),
                name=f"{self._name}:{link_name}",
                load_config=link_load_config,
            )

    def update_joints(self):
        """
        Helper function to refresh owned joints. Useful for synchronizing internal data if
        additional bodies are added manually
        """
        # Make sure to clean up all pre-existing names for all joints
        if self._joints is not None:
            for joint in self._joints.values():
                joint.remove_names()

        # Initialize joints dictionary
        self._joints = dict()
        self.update_handles()

        # Handle case separately based on whether we are actually articulated or not
        if self._articulation_view and not self.kinematic_only:
            self._n_dof = self._articulation_view.num_dof

            # Additionally grab DOF info if we have non-fixed joints
            if self._n_dof > 0:
                for i in range(self._articulation_view._metadata.joint_count):
                    # Only add the joint if it's not fixed (i.e.: it has DOFs > 0)
                    if self._articulation_view._metadata.joint_dof_counts[i] > 0:
                        joint_name = self._articulation_view._metadata.joint_names[i]
                        joint_dof_offset = self._articulation_view._metadata.joint_dof_offsets[i]
                        joint_path = self._articulation_view._dof_paths[0][joint_dof_offset]
                        joint = JointPrim(
                            prim_path=joint_path,
                            name=f"{self._name}:joint_{joint_name}",
                            articulation_view=self._articulation_view_direct,
                        )
                        joint.initialize()
                        self._joints[joint_name] = joint
        else:
            # TODO: May need to extend to clusters of rigid bodies, that aren't exactly joined
            # We assume this object contains a single rigid body
            self._n_dof = 0

        assert self.n_joints == len(self._joints), \
            f"Number of joints inferred from prim tree ({self.n_joints}) does not match number of joints " \
            f"found in the articulation view ({len(self._joints)})!"

        self._update_joint_limits()
        self._compute_articulation_tree()

    def _update_joint_limits(self):
        """
        Helper function to update internal joint limits for prismatic joints based on the object's scale
        """
        # If the scale is [1, 1, 1], we can skip this step
        if np.allclose(self.scale, np.ones(3)):
            return

        prismatic_joints = {j_name: j for j_name, j in self._joints.items() if j.joint_type == JointType.JOINT_PRISMATIC}

        # If there are no prismatic joints, we can skip this step
        if len(prismatic_joints) == 0:
            return

        uniform_scale = np.allclose(self.scale, self.scale[0])

        for joint_name, joint in prismatic_joints.items():
            if uniform_scale:
                scale_along_axis = self.scale[0]
            else:
                assert not self.initialized, \
                    "Cannot update joint limits for a non-uniformly scaled object when already initialized."
                for link in self.links.values():
                    if joint.body0 == link.prim_path:
                        # Find the parent link frame orientation in the object frame
                        _, link_local_orn = link.get_local_pose()

                        # Find the joint frame orientation in the parent link frame
                        joint_local_orn = lazy.omni.isaac.core.utils.rotations.gf_quat_to_np_array(joint.get_attribute("physics:localRot0"))[[1, 2, 3, 0]]

                        # Compute the joint frame orientation in the object frame
                        joint_orn = T.quat_multiply(quaternion1=joint_local_orn, quaternion0=link_local_orn)

                        # assert T.check_quat_right_angle(joint_orn), \
                        #     f"Objects that are NOT uniformly scaled requires all joints to have orientations that " \
                        #     f"are factors of 90 degrees! Got orn: {joint_orn} for object {self.name}"

                        # Find the joint axis unit vector (e.g. [1, 0, 0] for "X", [0, 1, 0] for "Y", etc.)
                        axis_in_joint_frame = np.zeros(3)
                        axis_in_joint_frame[JointAxis.index(joint.axis)] = 1.0

                        # Compute the joint axis unit vector in the object frame
                        axis_in_obj_frame = T.quat2mat(joint_orn) @ axis_in_joint_frame

                        # Find the correct scale along the joint axis direction
                        scale_along_axis = self.scale[np.argmax(np.abs(axis_in_obj_frame))]

            joint.lower_limit = joint.lower_limit * scale_along_axis
            joint.upper_limit = joint.upper_limit * scale_along_axis

    @property
    def _articulation_view(self):
        if self._articulation_view_direct is None:
            return None

        # Validate that the articulation view is initialized and that if physics is running, the
        # view is valid.
        if og.sim.is_playing() and self.initialized:
            assert self._articulation_view_direct.is_physics_handle_valid() and \
                self._articulation_view_direct._physics_view.check(), \
                "Articulation view must be valid if physics is running!"
        
        return self._articulation_view_direct

    @property
    def prim_type(self):
        """
        Returns:
            str: Type of this entity prim, one of omnigibson.utils.constants.PrimType
        """
        return self._prim_type

    @property
    def articulated(self):
        """
        Returns:
             bool: Whether this prim is articulated or not
        """
        # Note that this is not equivalent to self.n_joints > 0 because articulation root path is
        # overridden by the object classes
        return self.articulation_root_path is not None

    @property
    def articulation_root_path(self):
        """
        Returns:
            None or str: Absolute USD path to the expected prim that represents the articulation root, if it exists. By default,
                this corresponds to self.prim_path
        """
        return self._prim_path if self.n_joints > 0 else None

    @property
    def root_link_name(self):
        """
        Returns:
            str: Name of this entity's root link
        """
        return self._root_link_name

    @property
    def root_link(self):
        """
        Returns:
            RigidPrim or ClothPrim: Root link of this object prim
        """
        return self._links[self.root_link_name]

    @property
    def root_prim(self):
        """
        Returns:
            UsdPrim: Root prim object associated with the root link of this object prim
        """
        # The root prim belongs to the link with name root_link_name
        return self._links[self.root_link_name].prim

    @property
    def n_dof(self):
        """
        Returns:
            int: number of DoFs of the object
        """
        return self._n_dof

    @property
    def n_joints(self):
        """
        Returns:
            int: Number of joints owned by this articulation
        """
        if self.initialized:
            num = len(self._joints)
        else:
            # Manually iterate over all links and check for any joints that are not fixed joints!
            num = 0
            children = list(self.prim.GetChildren())
            while children:
                child_prim = children.pop()
                children.extend(child_prim.GetChildren())
                prim_type = child_prim.GetPrimTypeInfo().GetTypeName().lower()
                if "joint" in prim_type and "fixed" not in prim_type:
                    num += 1
        return num

    @cached_property
    def n_fixed_joints(self):
        """
        Returns:
        int: Number of fixed joints owned by this articulation
        """
        # Manually iterate over all links and check for any joints that are not fixed joints!
        num = 0
        children = list(self.prim.GetChildren())
        while children:
            child_prim = children.pop()
            children.extend(child_prim.GetChildren())
            prim_type = child_prim.GetPrimTypeInfo().GetTypeName().lower()
            if "joint" in prim_type and "fixed" in prim_type:
                num += 1

        return num

    @property
    def n_links(self):
        """
        Returns:
            int: Number of links owned by this articulation
        """
        return len(list(self._links.keys()))

    @property
    def joints(self):
        """
        Returns:
            dict: Dictionary mapping joint names (str) to joint prims (JointPrim) owned by this articulation
        """
        return self._joints

    @property
    def links(self):
        """
        Returns:
            dict: Dictionary mapping link names (str) to link prims (RigidPrim) owned by this articulation
        """
        return self._links
    
    def _compute_articulation_tree(self):
        """
        Get a graph of the articulation tree, where nodes are link names and edges
        correspond to joint names, where the joint name is accessible on the `joint_name`
        data field of the edge, and the joint type on the `joint_type` field.
        """
        G = nx.DiGraph()
        rename_later = {}

        # Add the links
        for link_name, link in self.links.items():
            prim_path = link.prim_path
            G.add_node(prim_path)
            rename_later[prim_path] = link_name

        # Add the joints
        children = list(self.prim.GetChildren())
        while children:
            child_prim = children.pop()
            children.extend(child_prim.GetChildren())
            prim_type = child_prim.GetPrimTypeInfo().GetTypeName()
            if "Joint" in prim_type:
                # Get body 0
                body0_targets = child_prim.GetRelationship("physics:body0").GetTargets()
                if not body0_targets:
                    continue
                body0 = str(body0_targets[0])

                # Get body 1
                body1_targets = child_prim.GetRelationship("physics:body1").GetTargets()
                if not body1_targets:
                    continue
                body1 = str(body1_targets[0])

                # Assert both bodies in links
                if body0 not in G.nodes or body1 not in G.nodes:
                    continue
            
                # Add the joint
                joint_type = JointType.get_type(prim_type.split("Physics")[-1])
                G.add_edge(body0, body1, joint_name=child_prim.GetName(), joint_type=joint_type)

        # Relabel nodes to use link name instead of prim path
        nx.relabel_nodes(G, rename_later, copy=False)

        # Assert all nodes have in-degree of 1 except root
        in_degrees = {node: G.in_degree(node) for node in G.nodes}
        assert in_degrees[self.root_link_name] == 0, "Root link should have in-degree of 0!"
        assert all([in_degrees[node] == 1 for node in G.nodes if node != self.root_link_name]), \
            "All non-root links should have in-degree of 1!"
        
        self._articulation_tree = G

    @property
    def articulation_tree(self):
        return self._articulation_tree

    @property
    def materials(self):
        """
        Loop through each link and their visual meshes to gather all the materials that belong to this object

        Returns:
            set of MaterialPrim: a set of MaterialPrim that belongs to this object
        """
        return self._materials

    @property
    def visual_only(self):
        """
        Returns:
            bool: Whether this link is a visual-only link (i.e.: no gravity or collisions applied)
        """
        return self._visual_only

    @visual_only.setter
    def visual_only(self, val):
        """
        Sets the visaul only state of this link

        Args:
            val (bool): Whether this link should be a visual-only link (i.e.: no gravity or collisions applied)
        """
        # Iterate over all owned links and set their respective visual-only properties accordingly
        for link in self._links.values():
            link.visual_only = val

        # Also set the internal value
        self._visual_only = val

    def contact_list(self):
        """
        Get list of all current contacts with this object prim

        Returns:
            list of CsRawData: raw contact info for this rigid body
        """
        contacts = []
        for link in self._links.values():
            contacts += link.contact_list()
        return contacts

    def enable_gravity(self) -> None:
        """
        Enables gravity for this entity
        """
        for link in self._links.values():
            link.enable_gravity()

    def disable_gravity(self) -> None:
        """
        Disables gravity for this entity
        """
        for link in self._links.values():
            link.disable_gravity()

    def set_joint_positions(self, positions, indices=None, normalized=False, drive=False):
        """
        Set the joint positions (both actual value and target values) in simulation. Note: only works if the simulator
        is actively running!

        Args:
            positions (np.ndarray): positions to set. This should be n-DOF length if all joints are being set,
                or k-length (k < n) if specific indices are being set. In this case, the length of @positions must
                be the same length as @indices!
            indices (None or k-array): If specified, should be k (k < n) length array of specific DOF positions to set.
                Default is None, which assumes that all joints are being set.
            normalized (bool): Whether the inputted joint positions should be interpreted as normalized values. Default
                is False
            drive (bool): Whether the positions being set are values that should be driven naturally by this entity's
                motors or manual values to immediately set. Default is False, corresponding to an instantaneous
                setting of the positions
        """
        # Run sanity checks -- make sure that we are articulated
        assert self.n_joints > 0, "Tried to call method not intended for entity prim with no joints!"

        # Possibly de-normalize the inputs
        if normalized:
            positions = self._denormalize_positions(positions=positions, indices=indices)

        # Set the DOF states
        if drive:
            self._articulation_view.set_joint_position_targets(positions, joint_indices=indices)
        else:
            self._articulation_view.set_joint_positions(positions, joint_indices=indices)
            BoundingBoxAPI.clear()

    def set_joint_velocities(self, velocities, indices=None, normalized=False, drive=False):
        """
        Set the joint velocities (both actual value and target values) in simulation. Note: only works if the simulator
        is actively running!

        Args:
            velocities (np.ndarray): velocities to set. This should be n-DOF length if all joints are being set,
                or k-length (k < n) if specific indices are being set. In this case, the length of @velocities must
                be the same length as @indices!
            indices (None or k-array): If specified, should be k (k < n) length array of specific DOF velocities to set.
                Default is None, which assumes that all joints are being set.
            normalized (bool): Whether the inputted joint velocities should be interpreted as normalized values. Default
                is False
            drive (bool): Whether the velocities being set are values that should be driven naturally by this entity's
                motors or manual values to immediately set. Default is False, corresponding to an instantaneous
                setting of the velocities
        """
        # Run sanity checks -- make sure we are articulated
        assert self.n_joints > 0, "Tried to call method not intended for entity prim with no joints!"

        # Possibly de-normalize the inputs
        if normalized:
            velocities = self._denormalize_velocities(velocities=velocities, indices=indices)

        # Set the DOF states
        if drive:
            self._articulation_view.set_joint_velocity_targets(velocities, joint_indices=indices)
        else:
            self._articulation_view.set_joint_velocities(velocities, joint_indices=indices)

    def set_joint_efforts(self, efforts, indices=None, normalized=False):
        """
        Set the joint efforts (both actual value and target values) in simulation. Note: only works if the simulator
        is actively running!

        Args:
            efforts (np.ndarray): efforts to set. This should be n-DOF length if all joints are being set,
                or k-length (k < n) if specific indices are being set. In this case, the length of @efforts must
                be the same length as @indices!
            indices (None or k-array): If specified, should be k (k < n) length array of specific DOF efforts to set.
                Default is None, which assumes that all joints are being set.
            normalized (bool): Whether the inputted joint efforts should be interpreted as normalized values. Default
                is False
        """
        # Run sanity checks -- make sure we are articulated
        assert self.n_joints > 0, "Tried to call method not intended for entity prim with no joints!"

        # Possibly de-normalize the inputs
        if normalized:
            efforts = self._denormalize_efforts(efforts=efforts, indices=indices)

        # Set the DOF states
        self._articulation_view.set_joint_efforts(efforts, joint_indices=indices)

    def _normalize_positions(self, positions, indices=None):
        """
        Normalizes raw joint positions @positions

        Args:
            positions (n- or k-array): n-DOF raw positions to normalize, or k (k < n) specific positions to normalize.
                In the latter case, @indices should be specified
            indices (None or k-array): If specified, should be k (k < n) DOF indices corresponding to the specific
                positions to normalize. Default is None, which assumes the positions correspond to all DOF being
                normalized.

        Returns:
            n- or k-array: normalized positions in range [-1, 1] for the specified DOFs
        """
        low, high = self.joint_lower_limits, self.joint_upper_limits
        mean = (low + high) / 2.0
        magnitude = (high - low) / 2.0
        return (positions - mean) / magnitude if indices is None else (positions - mean[indices]) / magnitude[indices]

    def _denormalize_positions(self, positions, indices=None):
        """
        De-normalizes joint positions @positions

        Args:
            positions (n- or k-array): n-DOF normalized positions or k (k < n) specific positions in range [-1, 1]
                to de-normalize. In the latter case, @indices should be specified
            indices (None or k-array): If specified, should be k (k < n) DOF indices corresponding to the specific
                positions to de-normalize. Default is None, which assumes the positions correspond to all DOF being
                de-normalized.

        Returns:
            n- or k-array: de-normalized positions for the specified DOFs
        """
        low, high = self.joint_lower_limits, self.joint_upper_limits
        mean = (low + high) / 2.0
        magnitude = (high - low) / 2.0
        return positions * magnitude + mean if indices is None else positions * magnitude[indices] + mean[indices]

    def _normalize_velocities(self, velocities, indices=None):
        """
        Normalizes raw joint velocities @velocities

        Args:
            velocities (n- or k-array): n-DOF raw velocities to normalize, or k (k < n) specific velocities to normalize.
                In the latter case, @indices should be specified
            indices (None or k-array): If specified, should be k (k < n) DOF indices corresponding to the specific
                velocities to normalize. Default is None, which assumes the velocities correspond to all DOF being
                normalized.

        Returns:
            n- or k-array: normalized velocities in range [-1, 1] for the specified DOFs
        """
        return velocities / self.max_joint_velocities if indices is None else \
            velocities / self.max_joint_velocities[indices]

    def _denormalize_velocities(self, velocities, indices=None):
        """
        De-normalizes joint velocities @velocities

        Args:
            velocities (n- or k-array): n-DOF normalized velocities or k (k < n) specific velocities in range [-1, 1]
                to de-normalize. In the latter case, @indices should be specified
            indices (None or k-array): If specified, should be k (k < n) DOF indices corresponding to the specific
                velocities to de-normalize. Default is None, which assumes the velocities correspond to all DOF being
                de-normalized.

        Returns:
            n- or k-array: de-normalized velocities for the specified DOFs
        """
        return velocities * self.max_joint_velocities if indices is None else \
            velocities * self.max_joint_velocities[indices]

    def _normalize_efforts(self, efforts, indices=None):
        """
        Normalizes raw joint efforts @efforts

        Args:
            efforts (n- or k-array): n-DOF raw efforts to normalize, or k (k < n) specific efforts to normalize.
                In the latter case, @indices should be specified
            indices (None or k-array): If specified, should be k (k < n) DOF indices corresponding to the specific
                efforts to normalize. Default is None, which assumes the efforts correspond to all DOF being
                normalized.

        Returns:
            n- or k-array: normalized efforts in range [-1, 1] for the specified DOFs
        """
        return efforts / self.max_joint_efforts if indices is None else efforts / self.max_joint_efforts[indices]

    def _denormalize_efforts(self, efforts, indices=None):
        """
        De-normalizes joint efforts @efforts

        Args:
            efforts (n- or k-array): n-DOF normalized efforts or k (k < n) specific efforts in range [-1, 1]
                to de-normalize. In the latter case, @indices should be specified
            indices (None or k-array): If specified, should be k (k < n) DOF indices corresponding to the specific
                efforts to de-normalize. Default is None, which assumes the efforts correspond to all DOF being
                de-normalized.

        Returns:
            n- or k-array: de-normalized efforts for the specified DOFs
        """
        return efforts * self.max_joint_efforts if indices is None else efforts * self.max_joint_efforts[indices]

    def update_handles(self):
        """
        Updates all internal handles for this prim, in case they change since initialization
        """
        assert og.sim.is_playing(), "Simulator must be playing if updating handles!"

        # Reinitialize the articulation view
        if self._articulation_view_direct is not None:
            self._articulation_view_direct.initialize(og.sim.physics_sim_view)

        # Update all links and joints as well
        for link in self._links.values():
            if not link.initialized:
                link.initialize()
            link.update_handles()

        for joint in self._joints.values():
            if not joint.initialized:
                joint.initialize()
            joint.update_handles()

    def get_joint_positions(self, normalized=False):
        """
        Grabs this entity's joint positions

        Args:
            normalized (bool): Whether returned values should be normalized to range [-1, 1] based on limits or not.

        Returns:
            n-array: n-DOF length array of positions
        """
        # Run sanity checks -- make sure we are articulated
        assert self.n_joints > 0, "Tried to call method not intended for entity prim with no joints!"

        joint_positions = self._articulation_view.get_joint_positions().reshape(self.n_dof)

        # Possibly normalize values when returning
        return self._normalize_positions(positions=joint_positions) if normalized else joint_positions

    def get_joint_velocities(self, normalized=False):
        """
        Grabs this entity's joint velocities

        Args:
            normalized (bool): Whether returned values should be normalized to range [-1, 1] based on limits or not.

        Returns:
            n-array: n-DOF length array of velocities
        """
        # Run sanity checks -- make sure we are articulated
        assert self.n_joints > 0, "Tried to call method not intended for entity prim with no joints!"

        joint_velocities = self._articulation_view.get_joint_velocities().reshape(self.n_dof)

        # Possibly normalize values when returning
        return self._normalize_velocities(velocities=joint_velocities) if normalized else joint_velocities

    def get_joint_efforts(self, normalized=False):
        """
        Grabs this entity's joint efforts

        Args:
            normalized (bool): Whether returned values should be normalized to range [-1, 1] based on limits or not.

        Returns:
            n-array: n-DOF length array of efforts
        """
        # Run sanity checks -- make sure we are articulated
        assert self.n_joints > 0, "Tried to call method not intended for entity prim with no joints!"

        joint_efforts = self._articulation_view.get_applied_joint_efforts().reshape(self.n_dof)

        # Possibly normalize values when returning
        return self._normalize_efforts(efforts=joint_efforts) if normalized else joint_efforts

    def set_linear_velocity(self, velocity: np.ndarray):
        """
        Sets the linear velocity of the root prim in stage.

        Args:
            velocity (np.ndarray): linear velocity to set the rigid prim to, in the world frame. Shape (3,).
        """
        self.root_link.set_linear_velocity(velocity)

    def get_linear_velocity(self):
        """
        Gets the linear velocity of the root prim in stage.

        Returns:
            velocity (np.ndarray): linear velocity to set the rigid prim to, in the world frame. Shape (3,).
        """
        return self.root_link.get_linear_velocity()

    def set_angular_velocity(self, velocity):
        """
        Sets the angular velocity of the root prim in stage.

        Args:
            velocity (np.ndarray): angular velocity to set the rigid prim to, in the world frame. Shape (3,).
        """
        self.root_link.set_angular_velocity(velocity)

    def get_angular_velocity(self):
        """Gets the angular velocity of the root prim in stage.

        Returns:
            velocity (np.ndarray): angular velocity to set the rigid prim to, in the world frame. Shape (3,).
        """
        return self.root_link.get_angular_velocity()

    def get_relative_linear_velocity(self):
        """
        Returns:
            3-array: (x,y,z) Linear velocity of root link in its own frame
        """
        return T.quat2mat(self.get_orientation()).T @ self.get_linear_velocity()

    def get_relative_angular_velocity(self):
        """
        Returns:
            3-array: (ax,ay,az) angular velocity of root link in its own frame
        """
        return T.quat2mat(self.get_orientation()).T @ self.get_angular_velocity()

    def set_position_orientation(self, position=None, orientation=None):
        # If kinematic only, clear cache for the root link
        if self.kinematic_only:
            self.root_link.clear_kinematic_only_cache()
        # If the simulation isn't running, we should set this prim's XForm (object-level) properties directly
        if og.sim.is_stopped():
            XFormPrim.set_position_orientation(self, position=position, orientation=orientation)
        # Delegate to RigidPrim if we are not articulated
        elif self._articulation_view is None:
            self.root_link.set_position_orientation(position=position, orientation=orientation)
        # Sim is running and articulation view exists, so use that physx API backend
        else:
            if position is not None:
                position = np.asarray(position)[None, :]
            if orientation is not None:
                orientation = np.asarray(orientation)[None, [3, 0, 1, 2]]
            self._articulation_view.set_world_poses(position, orientation)
            BoundingBoxAPI.clear()

    def get_position_orientation(self):
        # If the simulation isn't running, we should read from this prim's XForm (object-level) properties directly
        if og.sim.is_stopped():
            return XFormPrim.get_position_orientation(self)
        # Delegate to RigidPrim if we are not articulated
        elif self._articulation_view is None:
            return self.root_link.get_position_orientation()
        # Sim is running and articulation view exists, so use that physx API backend
        else:
            positions, orientations = self._articulation_view.get_world_poses()
            return positions[0], orientations[0][[1, 2, 3, 0]]

    def set_local_pose(self, position=None, orientation=None):
        # If kinematic only, clear cache for the root link
        if self.kinematic_only:
            self.root_link.clear_kinematic_only_cache()
        # If the simulation isn't running, we should set this prim's XForm (object-level) properties directly
        if og.sim.is_stopped():
            return XFormPrim.set_local_pose(self, position, orientation)
        # Delegate to RigidPrim if we are not articulated
        elif self._articulation_view is None:
            self.root_link.set_local_pose(position=position, orientation=orientation)
        # Sim is running and articulation view exists, so use that physx API backend
        else:
            if position is not None:
                position = np.asarray(position)[None, :]
            if orientation is not None:
                orientation = np.asarray(orientation)[None, [3, 0, 1, 2]]
            self._articulation_view.set_local_poses(position, orientation)
            BoundingBoxAPI.clear()

    def get_local_pose(self):
        # If the simulation isn't running, we should read from this prim's XForm (object-level) properties directly
        if og.sim.is_stopped():
            return XFormPrim.get_local_pose(self)
        # Delegate to RigidPrim if we are not articulated
        elif self._articulation_view is None:
            return self.root_link.get_local_pose()
        # Sim is running and articulation view exists, so use that physx API backend
        else:
            positions, orientations = self._articulation_view.get_local_poses()
            return positions[0], orientations[0][[1, 2, 3, 0]]

    # TODO: Is the omni joint damping (used for driving motors) same as dissipative joint damping (what we had in pb)?
    @property
    def joint_damping(self):
        """
        Returns:
            n-array: joint damping values for this prim
        """
        return np.concatenate([joint.damping for joint in self._joints.values()])

    @property
    def joint_lower_limits(self):
        """
        Returns:
            n-array: minimum values for this robot's joints. If joint does not have a range, returns -1000
                for that joint
        """
        return np.array([joint.lower_limit for joint in self._joints.values()])

    @property
    def joint_upper_limits(self):
        """
        Returns:
            n-array: maximum values for this robot's joints. If joint does not have a range, returns 1000
                for that joint
        """
        return np.array([joint.upper_limit for joint in self._joints.values()])

    @property
    def joint_range(self):
        """
        Returns:
            n-array: joint range values for this robot's joints
        """
        return self.joint_upper_limits - self.joint_lower_limits

    @property
    def max_joint_velocities(self):
        """
        Returns:
            n-array: maximum velocities for this robot's joints
        """
        return np.array([joint.max_velocity for joint in self._joints.values()])

    @property
    def max_joint_efforts(self):
        """
        Returns:
            n-array: maximum efforts for this robot's joints
        """
        return np.array([joint.max_effort for joint in self._joints.values()])

    @property
    def joint_position_limits(self):
        """
        Returns:
            2-tuple:
                - n-array: min joint position limits, where each is an n-DOF length array
                - n-array: max joint position limits, where each is an n-DOF length array
        """
        return self.joint_lower_limits, self.joint_upper_limits

    @property
    def joint_velocity_limits(self):
        """
        Returns:
            2-tuple:
                - n-array: min joint velocity limits, where each is an n-DOF length array
                - n-array: max joint velocity limits, where each is an n-DOF length array
        """
        return -self.max_joint_velocities, self.max_joint_velocities

    @property
    def joint_effort_limits(self):
        """
        Returns:
            2-tuple:
                - n-array: min joint effort limits, where each is an n-DOF length array
                - n-array: max joint effort limits, where each is an n-DOF length array
        """
        return -self.max_joint_efforts, self.max_joint_efforts

    @property
    def joint_at_limits(self):
        """
        Returns:
            n-array: n-DOF length array specifying whether joint is at its limit,
                with 1.0 --> at limit, otherwise 0.0
        """
        return 1.0 * (np.abs(self.get_joint_positions(normalized=True)) > 0.99)

    @property
    def joint_has_limits(self):
        """
        Returns:
            n-array: n-DOF length array specifying whether joint has a limit or not
        """
        return np.array([j.has_limit for j in self._joints.values()])

    @property
    def disabled_collision_link_names(self):
        """
        Returns:
            list of str: List of link names for this entity whose collisions should be globally disabled
        """
        return []

    @property
    def disabled_collision_pairs(self):
        """
        Returns:
            list of (str, str): List of rigid body collision pairs to disable within this object prim.
                Default is an empty list (no pairs)
        """
        return []

    @property
    def scale(self):
        # Since all rigid bodies owned by this object prim have the same scale, we simply grab it from the root prim
        return self.root_link.scale

    @scale.setter
    def scale(self, scale):
        # We iterate over all rigid bodies owned by this object prim and set their individual scales
        # We do this because omniverse cannot scale orientation of an articulated prim, so we get mesh mismatches as
        # they rotate in the world
        for link in self._links.values():
            link.scale = scale

    @property
    def solver_position_iteration_count(self):
        """
        Returns:
            int: How many position iterations to take per physics step by the physx solver
        """
        return lazy.omni.isaac.core.utils.prims.get_prim_property(self.articulation_root_path, "physxArticulation:solverPositionIterationCount") if \
            self.articulated else self.root_link.solver_position_iteration_count

    @solver_position_iteration_count.setter
    def solver_position_iteration_count(self, count):
        """
        Sets how many position iterations to take per physics step by the physx solver

        Args:
            count (int): How many position iterations to take per physics step by the physx solver
        """
        if self.articulated:
            lazy.omni.isaac.core.utils.prims.set_prim_property(self.articulation_root_path, "physxArticulation:solverPositionIterationCount", count)
        else:
            for link in self._links.values():
                link.solver_position_iteration_count = count

    @property
    def solver_velocity_iteration_count(self):
        """
        Returns:
            int: How many velocity iterations to take per physics step by the physx solver
        """
        return lazy.omni.isaac.core.utils.prims.get_prim_property(self.articulation_root_path, "physxArticulation:solverVelocityIterationCount") if \
            self.articulated else self.root_link.solver_velocity_iteration_count

    @solver_velocity_iteration_count.setter
    def solver_velocity_iteration_count(self, count):
        """
        Sets how many velocity iterations to take per physics step by the physx solver

        Args:
            count (int): How many velocity iterations to take per physics step by the physx solver
        """
        if self.articulated:
            lazy.omni.isaac.core.utils.prims.set_prim_property(self.articulation_root_path, "physxArticulation:solverVelocityIterationCount", count)
        else:
            for link in self._links.values():
                link.solver_velocity_iteration_count = count

    @property
    def stabilization_threshold(self):
        """
        Returns:
            float: threshold for stabilizing this articulation
        """
        return lazy.omni.isaac.core.utils.prims.get_prim_property(self.articulation_root_path, "physxArticulation:stabilizationThreshold") if \
            self.articulated else self.root_link.stabilization_threshold

    @stabilization_threshold.setter
    def stabilization_threshold(self, threshold):
        """
        Sets threshold for stabilizing this articulation

        Args:
            threshold (float): Stabilization threshold
        """
        if self.articulated:
            lazy.omni.isaac.core.utils.prims.set_prim_property(self.articulation_root_path, "physxArticulation:stabilizationThreshold", threshold)
        else:
            for link in self._links.values():
                link.stabilization_threshold = threshold

    @property
    def is_asleep(self):
        """
        Returns:
            bool: whether this entity is asleep or not
        """
        # If we're kinematic only, immediately return False since it doesn't follow the sleep / wake paradigm
        if self.kinematic_only:
            return False
        else:
            return og.sim.psi.is_sleeping(og.sim.stage_id, lazy.pxr.PhysicsSchemaTools.sdfPathToInt(self.articulation_root_path)) \
                if self.articulated else self.root_link.is_asleep

    @property
    def sleep_threshold(self):
        """
        Returns:
            float: threshold for sleeping this articulation
        """
        return lazy.omni.isaac.core.utils.prims.get_prim_property(self.articulation_root_path, "physxArticulation:sleepThreshold") if \
            self.articulated else self.root_link.sleep_threshold

    @sleep_threshold.setter
    def sleep_threshold(self, threshold):
        """
        Sets threshold for sleeping this articulation

        Args:
            threshold (float): Sleeping threshold
        """
        if self.articulated:
            lazy.omni.isaac.core.utils.prims.set_prim_property(self.articulation_root_path, "physxArticulation:sleepThreshold", threshold)
        else:
            for link in self._links.values():
                link.sleep_threshold = threshold

    @property
    def self_collisions(self):
        """
        Returns:
            bool: Whether self-collisions are enabled for this prim or not
        """
        assert self.articulated, "Cannot get self-collision for non-articulated EntityPrim!"
        return lazy.omni.isaac.core.utils.prims.get_prim_property(self.articulation_root_path, "physxArticulation:enabledSelfCollisions")

    @self_collisions.setter
    def self_collisions(self, flag):
        """
        Sets whether self-collisions are enabled for this prim or not

        Args:
            flag (bool): Whether self collisions are enabled for this prim or not
        """
        assert self.articulated, "Cannot set self-collision for non-articulated EntityPrim!"
        lazy.omni.isaac.core.utils.prims.set_prim_property(self.articulation_root_path, "physxArticulation:enabledSelfCollisions", flag)

    @property
    def kinematic_only(self):
        """
        Returns:
            bool: Whether this object is a kinematic-only object (otherwise, it is a rigid body). A kinematic-only
                object is not subject to simulator dynamics, and remains fixed unless the user explicitly sets the
                body's pose / velocities. See https://docs.omniverse.nvidia.com/app_create/prod_extensions/ext_physics/rigid-bodies.html?highlight=rigid%20body%20enabled#kinematic-rigid-bodies
                for more information
        """
        return self.root_link.kinematic_only

    @property
    def aabb(self):
        # If we're a cloth prim type, we compute the bounding box from the limits of the particles. Otherwise, use the
        # normal method for computing bounding box
        if self._prim_type == PrimType.CLOTH:
            particle_contact_offset = self.root_link.cloth_system.particle_contact_offset
            particle_positions = self.root_link.compute_particle_positions()
            aabb_lo, aabb_hi = np.min(particle_positions, axis=0) - particle_contact_offset, \
                               np.max(particle_positions, axis=0) + particle_contact_offset
        else:
            points_world = []
            for link in self._links.values():
                hull_points = link.collision_boundary_points
                if hull_points is None:
                    continue
                
                position, orientation = link.get_position_orientation()
                scale = link.scale
                points_scaled = hull_points * scale
                points_rotated = np.dot(T.quat2mat(orientation), points_scaled.T).T
                points_transformed = points_rotated + position
                points_world.append(points_transformed)

            if not points_world:
                # TODO: Decide if this is the right thing to do
                position = self.get_position()
                return position, position

            all_points = np.concatenate(points_world, axis=0)
            aabb_lo = np.min(all_points, axis=0)
            aabb_hi = np.max(all_points, axis=0)
        return aabb_lo, aabb_hi

<<<<<<< HEAD
    @property
    def aabb_extent(self):
        """
        Get this xform's actual bounding box extent

        Returns:
            3-array: (x,y,z) bounding box
        """
        min_corner, max_corner = self.aabb
        return max_corner - min_corner

    @property
    def aabb_center(self):
        """
        Get this xform's actual bounding box center

        Returns:
            3-array: (x,y,z) bounding box center
        """
        min_corner, max_corner = self.aabb
        return (max_corner + min_corner) / 2.0

    def get_coriolis_and_centrifugal_forces(self):
=======
    def get_coriolis_and_centrifugal_forces(self, clone=True):
>>>>>>> 8e15a1a3
        """
        Args:
            clone (bool): Whether to clone the underlying tensor buffer or not

        Returns:
            n-array: (N,) shaped per-DOF coriolis and centrifugal forces experienced by the entity, if articulated
        """
        assert self.articulated, "Cannot get coriolis and centrifugal forces for non-articulated entity!"
        return self._articulation_view.get_coriolis_and_centrifugal_forces(clone=clone).reshape(self.n_dof)

    def get_generalized_gravity_forces(self, clone=True):
        """
        Args:
            clone (bool): Whether to clone the underlying tensor buffer or not

        Returns:
            n-array: (N, N) shaped per-DOF gravity forces, if articulated
        """
        assert self.articulated, "Cannot get generalized gravity forces for non-articulated entity!"
        return self._articulation_view.get_generalized_gravity_forces(clone=clone).reshape(self.n_dof)

    def get_mass_matrix(self, clone=True):
        """
        Args:
            clone (bool): Whether to clone the underlying tensor buffer or not

        Returns:
            n-array: (N, N) shaped per-DOF mass matrix, if articulated
        """
        assert self.articulated, "Cannot get mass matrix for non-articulated entity!"
        return self._articulation_view.get_mass_matrices(clone=clone).reshape(self.n_dof, self.n_dof)

    def get_jacobian(self, clone=True):
        """
        Args:
            clone (bool): Whether to clone the underlying tensor buffer or not

        Returns:
            n-array: (N_links - 1 [+ 1], 6, N_dof [+ 6]) shaped per-link jacobian, if articulated. Note that the first
                dimension is +1 and the final dimension is +6 if the entity does not have a fixed base
                (i.e.: there is an additional "floating" joint tying the robot to the world frame)
        """
        assert self.articulated, "Cannot get jacobian for non-articulated entity!"
        return self._articulation_view.get_jacobians(clone=clone).squeeze(axis=0)

    def get_relative_jacobian(self, clone=True):
        """
        Args:
            clone (bool): Whether to clone the underlying tensor buffer or not

        Returns:
            n-array: (N_links - 1 [+ 1], 6, N_dof [+ 6]) shaped per-link relative jacobian, if articulated (expressed in
                this entity's base frame). Note that the first dimension is +1 and the final dimension is +6 if the
                entity does not have a fixed base (i.e.: there is an additional "floating" joint tying the robot to
                the world frame)
        """
        jac = self.get_jacobian(clone=clone)
        ori_t = T.quat2mat(self.get_orientation()).T.astype(np.float32)
        tf = np.zeros((1, 6, 6), dtype=np.float32)
        tf[:, :3, :3] = ori_t
        tf[:, 3:, 3:] = ori_t
        return tf @ jac

    def wake(self):
        """
        Enable physics for this articulation
        """
        if self.articulated:
            prim_id = lazy.pxr.PhysicsSchemaTools.sdfPathToInt(self.prim_path)
            og.sim.psi.wake_up(og.sim.stage_id, prim_id)
        else:
            for link in self._links.values():
                link.wake()

    def sleep(self):
        """
        Disable physics for this articulation
        """
        if self.articulated:
            prim_id = lazy.pxr.PhysicsSchemaTools.sdfPathToInt(self.prim_path)
            og.sim.psi.put_to_sleep(og.sim.stage_id, prim_id)
        else:
            for link in self._links.values():
                link.sleep()

    def keep_still(self):
        """
        Zero out all velocities for this prim
        """
        self.set_linear_velocity(velocity=np.zeros(3))
        self.set_angular_velocity(velocity=np.zeros(3))
        for joint in self._joints.values():
            joint.keep_still()
        # Make sure object is awake
        self.wake()

    def create_attachment_point_link(self):
        """
        Create a collision-free, invisible attachment point link for the cloth object, and create an attachment between
        the ClothPrim and this attachment point link (RigidPrim).

        One use case for this is that we can create a fixed joint between this link and the world to enable AG fo cloth.
        During simulation, this joint will move and match the robot gripper frame, which will then drive the cloth.
        """

        assert self._prim_type == PrimType.CLOTH, "create_attachment_point_link should only be called for Cloth"
        link_name = "attachment_point"
        stage = lazy.omni.isaac.core.utils.stage.get_current_stage()
        link_prim = stage.DefinePrim(f"{self._prim_path}/{link_name}", "Xform")
        vis_prim = lazy.pxr.UsdGeom.Sphere.Define(stage, f"{self._prim_path}/{link_name}/visuals").GetPrim()
        col_prim = lazy.pxr.UsdGeom.Sphere.Define(stage, f"{self._prim_path}/{link_name}/collisions").GetPrim()

        # Set the radius to be 0.03m. In theory, we want this radius to be as small as possible. Otherwise, the cloth
        # dynamics will be unrealistic. However, in practice, if the radius is too small, the attachment becomes very
        # unstable. Empirically 0.03m works reasonably well.
        vis_prim.GetAttribute("radius").Set(0.03)
        col_prim.GetAttribute("radius").Set(0.03)

        # Need to sync the extents
        extent = vis_prim.GetAttribute("extent").Get()
        extent[0] = lazy.pxr.Gf.Vec3f(-0.03, -0.03, -0.03)
        extent[1] = lazy.pxr.Gf.Vec3f(0.03, 0.03, 0.03)
        vis_prim.GetAttribute("extent").Set(extent)
        col_prim.GetAttribute("extent").Set(extent)

        # Add collision API to collision geom
        lazy.pxr.UsdPhysics.CollisionAPI.Apply(col_prim)
        lazy.pxr.UsdPhysics.MeshCollisionAPI.Apply(col_prim)
        lazy.pxr.PhysxSchema.PhysxCollisionAPI.Apply(col_prim)

        # Create a attachment point link
        link = RigidPrim(
            prim_path=link_prim.GetPrimPath().__str__(),
            name=f"{self._name}:{link_name}",
        )
        link.disable_collisions()
        # TODO (eric): Should we disable gravity for this link?
        # link.disable_gravity()
        link.visible = False
        # Set a very small mass
        link.mass = 1e-6

        self._links[link_name] = link

        # Create an attachment between the root link (ClothPrim) and the newly created attachment point link (RigidPrim)
        attachment_path = self.root_link.prim.GetPath().AppendElementString("attachment")
        lazy.omni.kit.commands.execute("CreatePhysicsAttachment", target_attachment_path=attachment_path,
                                  actor0_path=self.root_link.prim.GetPath(), actor1_path=link.prim.GetPath())

    def _dump_state(self):
        # We don't call super, instead, this state is simply the root link state and all joint states
        state = dict(root_link=self.root_link._dump_state())
        joint_state = dict()
        for prim_name, prim in self._joints.items():
            joint_state[prim_name] = prim._dump_state()
        state["joints"] = joint_state

        return state

    def _load_state(self, state):
        # Load base link state and joint states
        self.root_link._load_state(state=state["root_link"])
        for joint_name, joint_state in state["joints"].items():
            self._joints[joint_name]._load_state(state=joint_state)

        # Make sure this object is awake
        self.wake()

    def _serialize(self, state):
        # We serialize by first flattening the root link state and then iterating over all joints and
        # adding them to the a flattened array
        state_flat = [self.root_link.serialize(state=state["root_link"])]
        if self.n_joints > 0:
            state_flat.append(
                np.concatenate(
                    [prim.serialize(state=state["joints"][prim_name]) for prim_name, prim in self._joints.items()]
                )
            )

        return np.concatenate(state_flat).astype(float)

    def _deserialize(self, state):
        # We deserialize by first de-flattening the root link state and then iterating over all joints and
        # sequentially grabbing from the flattened state array, incrementing along the way
        idx = self.root_link.state_size
        state_dict = dict(root_link=self.root_link.deserialize(state=state[:idx]))
        joint_state_dict = dict()
        for prim_name, prim in self._joints.items():
            joint_state_dict[prim_name] = prim.deserialize(state=state[idx:idx+prim.state_size])
            idx += prim.state_size
        state_dict["joints"] = joint_state_dict

        return state_dict, idx

    def _create_prim_with_same_kwargs(self, prim_path, name, load_config):
        # Subclass must implement this method for duplication functionality
        raise NotImplementedError("Subclass must implement _create_prim_with_same_kwargs() to enable duplication "
                                  "functionality for EntityPrim!")<|MERGE_RESOLUTION|>--- conflicted
+++ resolved
@@ -1264,7 +1264,6 @@
             aabb_hi = np.max(all_points, axis=0)
         return aabb_lo, aabb_hi
 
-<<<<<<< HEAD
     @property
     def aabb_extent(self):
         """
@@ -1287,10 +1286,7 @@
         min_corner, max_corner = self.aabb
         return (max_corner + min_corner) / 2.0
 
-    def get_coriolis_and_centrifugal_forces(self):
-=======
     def get_coriolis_and_centrifugal_forces(self, clone=True):
->>>>>>> 8e15a1a3
         """
         Args:
             clone (bool): Whether to clone the underlying tensor buffer or not
