--- conflicted
+++ resolved
@@ -9,11 +9,7 @@
 from omnigibson.prims.geom_prim import CollisionGeomPrim, VisualGeomPrim
 from omnigibson.utils.constants import GEOM_TYPES
 from omnigibson.utils.sim_utils import CsRawData
-<<<<<<< HEAD
-from omnigibson.utils.usd_utils import BoundingBoxAPI, PoseAPI, get_mesh_volume_and_com, check_extent_radius_ratio
-=======
-from omnigibson.utils.usd_utils import get_mesh_volume_and_com, check_extent_radius_ratio
->>>>>>> 596f1889
+from omnigibson.utils.usd_utils import PoseAPI, get_mesh_volume_and_com, check_extent_radius_ratio
 import omnigibson.utils.transform_utils as T
 from omnigibson.utils.ui_utils import create_module_logger
 
@@ -306,11 +302,7 @@
                 f"{self.prim_path} desired orientation {orientation} is not a unit quaternion."
             orientation = np.asarray(orientation)[None, [3, 0, 1, 2]]
         self._rigid_prim_view.set_world_poses(positions=position, orientations=orientation)
-<<<<<<< HEAD
         PoseAPI.invalidate()
-        BoundingBoxAPI.clear()
-=======
->>>>>>> 596f1889
 
     def get_position_orientation(self):
         # Return cached pose if we're kinematic-only
@@ -337,11 +329,7 @@
         if orientation is not None:
             orientation = np.asarray(orientation)[None, [3, 0, 1, 2]]
         self._rigid_prim_view.set_local_poses(position, orientation)
-<<<<<<< HEAD
         PoseAPI.invalidate()
-        BoundingBoxAPI.clear()
-=======
->>>>>>> 596f1889
 
     def get_local_pose(self):
         # Return cached pose if we're kinematic-only
