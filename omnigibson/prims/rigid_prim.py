--- conflicted
+++ resolved
@@ -630,11 +630,7 @@
         try:
             hull = ConvexHull(points)
             return points[hull.vertices, :]
-<<<<<<< HEAD
-        except QhullError:
-=======
         except:
->>>>>>> a057b022
             # Handle the case where a convex hull cannot be formed (e.g., collinear points)
             # return all the points in this case
             return points
