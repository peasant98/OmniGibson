import json
import bddl
import os
import random
import numpy as np
import networkx as nx
from collections import defaultdict
from bddl.activity import (
    get_goal_conditions,
    get_ground_goal_state_options,
    get_initial_conditions,
)
from bddl.backend_abc import BDDLBackend
from bddl.condition_evaluation import Negation
from bddl.logic_base import BinaryAtomicFormula, UnaryAtomicFormula, AtomicFormula
from bddl.object_taxonomy import ObjectTaxonomy
import omnigibson as og
from omnigibson.macros import gm, create_module_macros
from omnigibson.utils.constants import PrimType
from omnigibson.utils.asset_utils import get_attachment_metalinks, get_all_object_categories, get_all_object_category_models_with_abilities
from omnigibson.utils.ui_utils import create_module_logger
from omnigibson.utils.python_utils import Wrapper
from omnigibson.objects.dataset_object import DatasetObject
from omnigibson.robots import BaseRobot
from omnigibson import object_states
from omnigibson.object_states.object_state_base import AbsoluteObjectState, RelativeObjectState
from omnigibson.object_states.factory import _KINEMATIC_STATE_SET, get_system_states
from omnigibson.systems.system_base import is_system_active, get_system
from omnigibson.scenes.interactive_traversable_scene import InteractiveTraversableScene

# Create module logger
log = create_module_logger(module_name=__name__)


# Create settings for this module
m = create_module_macros(module_path=__file__)

m.MIN_DYNAMIC_SCALE = 0.5
m.DYNAMIC_SCALE_INCREMENT = 0.1

GOOD_MODELS = {
    "jar": {"kijnrj"},
<<<<<<< HEAD
    "curtain": {"didlbp"},
=======
    "carton": {"causya", "msfzpz", "sxlklf"},
    "hamper": {"drgdfh", "hlgjme", "iofciz", "pdzaca", "ssfvij"},
    "hardback": {"esxakn"},
    "notebook": {"hwhisw"},
    "paperback": {"okcflv"},
    "plant_pot": {"ihnfbi", "vhglly", "ygrtaz"},
    "recycling_bin": {"nuoypc"},
    "tray": {"gsxbym", "huwhjg", "txcjux", "uekqey", "yqtlhy"},
>>>>>>> 523d3b5a
}

GOOD_BBOXES = {
    "basil": {
        "dkuhvb": [0.07286304, 0.0545199 , 0.03108144],
    },
    "basil_jar": {
        "swytaw": [0.22969539, 0.19492961, 0.30791675],
    },
    "bicycle_chain": {
        "czrssf": [0.242, 0.012, 0.021],
    },
    "clam": {
        "ihhbfj": [0.039, 0.041, 0.017],
    },
    "envelope": {
        "urcigc": [0.004, 0.06535058, 0.10321216],
    },
    "pill_bottle": {
        "csvdbe": [0.078, 0.078, 0.109],
        "wsasmm": [0.078, 0.078, 0.109],
    },
    "plant_pot": {
        "ihnfbi": [0.24578613, 0.2457865 , 0.18862737],
    },
    "razor": {
        "jocsgp": [0.046, 0.063, 0.204],
    },
    "recycling_bin": {
        "nuoypc": [0.69529409, 0.80712041, 1.07168694],
    },
    "tupperware": {
        "mkstwr": [0.33, 0.33, 0.21],
    },
    "curtain": {
        "didlbp": [0.04473936, 0.40565056, 0.77447192], # small curtain to drape over
    },
}

BAD_MODELS = {
    "bandana": {"wbhliu"},
    "curtain": {"ohvomi"},
    "cardigan": {"itrkhr"},
    "sweatshirt": {"nowqqh"},
    "jeans": {"nmvvil", "pvzxyp"},
    "pajamas": {"rcgdde"},
    "polo_shirt": {"vqbvph"},
    "vest": {"girtqm"}, # bddl NOT FIXED
    "onesie": {"pbytey"},
    "dishtowel": {"ltydgg"},
    "dress": {"gtghon"},
    "hammock": {'aiftuk', 'fglfga', 'klhkgd', 'lqweda', 'qewdqa'},
    'jacket': {'kiiium', 'nogevo', 'remcyk'},
    "quilt": {"mksdlu", "prhems"},
    "pennant": {"tfnwti"},
    "pillowcase": {"dtoahb", "yakvci"},
    "rubber_glove": {"leuiso"},
    "scarf": {"kclcrj"},
    "sock": {"vpafgj"},
    "tank_top": {"fzldgi"},
}

DO_NOT_REMESH_CLOTHS = {}
DO_NOT_REMESH_CLOTHS.update(BAD_MODELS)

class UnsampleablePredicate:
    def _sample(self, *args, **kwargs):
        raise NotImplementedError()


class ObjectStateInsourcePredicate(UnsampleablePredicate, BinaryAtomicFormula):
    def _evaluate(self, entity, **kwargs):
        # Always returns True
        return True


class ObjectStateFuturePredicate(UnsampleablePredicate, UnaryAtomicFormula):
    STATE_NAME = "future"

    def _evaluate(self, entity, **kwargs):
        return not entity.exists


class ObjectStateRealPredicate(UnsampleablePredicate, UnaryAtomicFormula):
    STATE_NAME = "real"

    def _evaluate(self, entity, **kwargs):
        return entity.exists


class ObjectStateUnaryPredicate(UnaryAtomicFormula):
    STATE_CLASS = None
    STATE_NAME = None

    def _evaluate(self, entity, **kwargs):
        return entity.get_state(self.STATE_CLASS, **kwargs)

    def _sample(self, entity, binary_state, **kwargs):
        return entity.set_state(self.STATE_CLASS, binary_state, **kwargs)


class ObjectStateBinaryPredicate(BinaryAtomicFormula):
    STATE_CLASS = None
    STATE_NAME = None

    def _evaluate(self, entity1, entity2, **kwargs):
        return entity1.get_state(self.STATE_CLASS, entity2.wrapped_obj, **kwargs) if entity2.exists else False

    def _sample(self, entity1, entity2, binary_state, **kwargs):
        return entity1.set_state(self.STATE_CLASS, entity2.wrapped_obj, binary_state, **kwargs) if entity2.exists else None


def get_unary_predicate_for_state(state_class, state_name):
    return type(
        state_class.__name__ + "StateUnaryPredicate",
        (ObjectStateUnaryPredicate,),
        {"STATE_CLASS": state_class, "STATE_NAME": state_name},
    )


def get_binary_predicate_for_state(state_class, state_name):
    return type(
        state_class.__name__ + "StateBinaryPredicate",
        (ObjectStateBinaryPredicate,),
        {"STATE_CLASS": state_class, "STATE_NAME": state_name},
    )


def is_substance_synset(synset):
    return "substance" in OBJECT_TAXONOMY.get_abilities(synset)

def get_system_name_by_synset(synset):
    system_names = OBJECT_TAXONOMY.get_subtree_substances(synset)
    assert len(system_names) == 1, f"Got zero or multiple systems for {synset}: {system_names}"
    return system_names[0]

def process_single_condition(condition):
    """
    Processes a single BDDL condition

    Args:
        condition (Condition): Condition to process

    Returns:
        2-tuple:
            - Expression: Condition's expression
            - bool: Whether this evaluated condition is positive or negative
    """
    if not isinstance(condition.children[0], Negation) and not isinstance(condition.children[0], AtomicFormula):
        log.debug(("Skipping over sampling of predicate that is not a negation or an atomic formula"))
        return None, None

    if isinstance(condition.children[0], Negation):
        condition = condition.children[0].children[0]
        positive = False
    else:
        condition = condition.children[0]
        positive = True

    return condition, positive


# TODO: Add remaining predicates.
SUPPORTED_PREDICATES = {
    "inside": get_binary_predicate_for_state(object_states.Inside, "inside"),
    "nextto": get_binary_predicate_for_state(object_states.NextTo, "nextto"),
    "ontop": get_binary_predicate_for_state(object_states.OnTop, "ontop"),
    "under": get_binary_predicate_for_state(object_states.Under, "under"),
    "touching": get_binary_predicate_for_state(object_states.Touching, "touching"),
    "covered": get_binary_predicate_for_state(object_states.Covered, "covered"),
    "contains": get_binary_predicate_for_state(object_states.Contains, "contains"),
    "saturated": get_binary_predicate_for_state(object_states.Saturated, "saturated"),
    "filled": get_binary_predicate_for_state(object_states.Filled, "filled"),
    "cooked": get_unary_predicate_for_state(object_states.Cooked, "cooked"),
    "burnt": get_unary_predicate_for_state(object_states.Burnt, "burnt"),
    "frozen": get_unary_predicate_for_state(object_states.Frozen, "frozen"),
    "hot": get_unary_predicate_for_state(object_states.Heated, "hot"),
    "open": get_unary_predicate_for_state(object_states.Open, "open"),
    "toggled_on": get_unary_predicate_for_state(object_states.ToggledOn, "toggled_on"),
    "on_fire": get_unary_predicate_for_state(object_states.OnFire, "on_fire"),
    "attached": get_binary_predicate_for_state(object_states.AttachedTo, "attached"),
    "overlaid": get_binary_predicate_for_state(object_states.Overlaid, "overlaid"),
    "folded": get_unary_predicate_for_state(object_states.Folded, "folded"),
    "unfolded": get_unary_predicate_for_state(object_states.Unfolded, "unfolded"),
    "draped": get_binary_predicate_for_state(object_states.Draped, "draped"),
    "future": ObjectStateFuturePredicate,
    "real": ObjectStateRealPredicate,
    "insource": ObjectStateInsourcePredicate,
}

KINEMATIC_STATES_BDDL = frozenset([state.__name__.lower() for state in _KINEMATIC_STATE_SET] + ["attached"])


# BEHAVIOR-related
OBJECT_TAXONOMY = ObjectTaxonomy()
BEHAVIOR_ACTIVITIES = sorted(os.listdir(os.path.join(os.path.dirname(bddl.__file__), "activity_definitions")))

def _populate_input_output_objects_systems(og_recipe, input_synsets, output_synsets):
    # Map input/output synsets into input/output objects and systems.
    for synsets, obj_key, system_key in zip((input_synsets, output_synsets), ("input_objects", "output_objects"), ("input_systems", "output_systems")):
        for synset, count in synsets.items():
            assert OBJECT_TAXONOMY.is_leaf(synset), f"Synset {synset} must be a leaf node in the taxonomy!"
            if is_substance_synset(synset):
                og_recipe[system_key].append(get_system_name_by_synset(synset))
            else:
                obj_categories = OBJECT_TAXONOMY.get_categories(synset)
                assert len(obj_categories) == 1, f"Object synset {synset} must map to exactly one object category! Now: {obj_categories}."
                og_recipe[obj_key][obj_categories[0]] = count

    # Assert only one of output_objects or output_systems is not None
    assert len(og_recipe["output_objects"]) == 0 or len(og_recipe["output_systems"]) == 0, \
        "Recipe can only generate output objects or output systems, but not both!"

def _populate_input_output_states(og_recipe, input_states, output_states):
    # Apply post-processing for input/output states if specified
    for synsets_to_states, states_key in zip((input_states, output_states), ("input_states", "output_states")):
        if synsets_to_states is None:
            continue
        for synsets, states in synsets_to_states.items():
            # For unary/binary states, synsets is a single synset or a comma-separated pair of synsets, respectively
            synset_split = synsets.split(",")
            if len(synset_split) == 1:
                first_synset = synset_split[0]
                second_synset = None
            else:
                first_synset, second_synset = synset_split

            # Assert the first synset is an object because the systems don't have any states.
            assert OBJECT_TAXONOMY.is_leaf(first_synset), f"Input/output state synset {first_synset} must be a leaf node in the taxonomy!"
            assert not is_substance_synset(first_synset), f"Input/output state synset {first_synset} must be applied to an object, not a substance!"
            obj_categories = OBJECT_TAXONOMY.get_categories(first_synset)
            assert len(obj_categories) == 1, f"Input/output state synset {first_synset} must map to exactly one object category! Now: {obj_categories}."
            first_obj_category = obj_categories[0]

            if second_synset is None:
                # Unary states for the first synset
                for state_type, state_value in states:
                    state_class = SUPPORTED_PREDICATES[state_type].STATE_CLASS
                    assert issubclass(state_class, AbsoluteObjectState), f"Input/output state type {state_type} must be a unary state!"
                    # Example: (Cooked, True)
                    og_recipe[states_key][first_obj_category]["unary"].append((state_class, state_value))
            else:
                assert OBJECT_TAXONOMY.is_leaf(second_synset), f"Input/output state synset {second_synset} must be a leaf node in the taxonomy!"
                obj_categories = OBJECT_TAXONOMY.get_categories(second_synset)
                if is_substance_synset(second_synset):
                    second_obj_category = get_system_name_by_synset(second_synset)
                    is_substance = True
                else:
                    obj_categories = OBJECT_TAXONOMY.get_categories(second_synset)
                    assert len(obj_categories) == 1, f"Input/output state synset {second_synset} must map to exactly one object category! Now: {obj_categories}."
                    second_obj_category = obj_categories[0]
                    is_substance = False

                for state_type, state_value in states:
                    state_class = SUPPORTED_PREDICATES[state_type].STATE_CLASS
                    assert issubclass(state_class, RelativeObjectState), f"Input/output state type {state_type} must be a binary state!"
                    assert is_substance == (state_class in get_system_states()), f"Input/output state type {state_type} system state inconsistency found!"
                    if is_substance:
                        # Non-kinematic binary states, e.g. Covered, Saturated, Filled, Contains.
                        # Example: (Covered, "sesame_seed", True)
                        og_recipe[states_key][first_obj_category]["binary_system"].append(
                            (state_class, second_obj_category, state_value))
                    else:
                        # Kinematic binary states w.r.t. the second object.
                        # Example: (OnTop, "raw_egg", True)
                        assert states_key != "output_states", f"Output state type {state_type} can only be used in input states!"
                        og_recipe[states_key][first_obj_category]["binary_object"].append(
                            (state_class, second_obj_category, state_value))

def _populate_filter_categories(og_recipe, filter_name, synsets):
    # Map synsets to categories.
    if synsets is not None:
        og_recipe[f"{filter_name}_categories"] = set()
        for synset in synsets:
            assert OBJECT_TAXONOMY.is_leaf(synset), f"Synset {synset} must be a leaf node in the taxonomy!"
            assert not is_substance_synset(synset), f"Synset {synset} must be applied to an object, not a substance!"
            for category in OBJECT_TAXONOMY.get_categories(synset):
                og_recipe[f"{filter_name}_categories"].add(category)

def translate_bddl_recipe_to_og_recipe(
    name,
    input_synsets,
    output_synsets,
    input_states=None,
    output_states=None,
    fillable_synsets=None,
    heatsource_synsets=None,
    timesteps=None,
):
    """
    Translate a BDDL recipe to an OG recipe.
    Args:
        name (str): Name of the recipe
        input_synsets (dict): Maps synsets to number of instances required for the recipe
        output_synsets (dict): Maps synsets to number of instances to be spawned in the container when the recipe executes
        input_states (dict or None): Maps input synsets to states that must be satisfied for the recipe to execute,
            or None if no states are required
        otuput_states (dict or None): Map output synsets to states that should be set when spawned when the recipe executes,
            or None if no states are required
        fillable_synsets (None or set of str): If specified, set of fillable synsets which are allowed for this recipe.
            If None, any fillable is allowed
        heatsource_synsets (None or set of str): If specified, set of heatsource synsets which are allowed for this recipe.
            If None, any heatsource is allowed
        timesteps (None or int): Number of subsequent heating steps required for the recipe to execute. If None,
            it will be set to be 1, i.e.: instantaneous execution
    """
    og_recipe = {
        "name": name,
        # Maps object categories to number of instances required for the recipe
        "input_objects": dict(),
        # List of system names required for the recipe
        "input_systems": list(),
        # Maps object categories to number of instances to be spawned in the container when the recipe executes
        "output_objects": dict(),
        # List of system names to be spawned in the container when the recipe executes. Currently the length is 1.
        "output_systems": list(),
        # Maps object categories to ["unary", "bianry_system", "binary_object"] to a list of states that must be satisfied for the recipe to execute
        "input_states": defaultdict(lambda: defaultdict(list)),
        # Maps object categories to ["unary", "bianry_system"] to a list of states that should be set after the output objects are spawned
        "output_states": defaultdict(lambda: defaultdict(list)),
        # Set of fillable categories which are allowed for this recipe
        "fillable_categories": None,
        # Set of heatsource categories which are allowed for this recipe
        "heatsource_categories": None,
        # Number of subsequent heating steps required for the recipe to execute
        "timesteps": timesteps if timesteps is not None else 1,
    }

    _populate_input_output_objects_systems(og_recipe=og_recipe, input_synsets=input_synsets, output_synsets=output_synsets)
    _populate_input_output_states(og_recipe=og_recipe, input_states=input_states, output_states=output_states)
    _populate_filter_categories(og_recipe=og_recipe, filter_name="fillable", synsets=fillable_synsets)
    _populate_filter_categories(og_recipe=og_recipe, filter_name="heatsource", synsets=heatsource_synsets)

    return og_recipe

def translate_bddl_washer_rule_to_og_washer_rule(conditions):
    """
    Translate BDDL washer rule to OG washer rule.

    Args:
        conditions (dict): Dictionary mapping the synset of ParticleSystem (str) to None or list of synsets of
            ParticleSystem (str). None represents "never", empty list represents "always", or non-empty list represents
            at least one of the systems in the list needs to be present in the washer for the key system to be removed.
            E.g. "rust.n.01" -> None: "never remove rust.n.01 from the washer"
            E.g. "dust.n.01" -> []: "always remove dust.n.01 from the washer"
            E.g. "cooking_oil.n.01" -> ["sodium_carbonate.n.01", "vinegar.n.01"]: "remove cooking_oil.n.01 from the
            washer if either sodium_carbonate.n.01 or vinegar.n.01 is present"
            For keys not present in the dictionary, the default is []: "always remove"
    Returns:
        dict: Dictionary mapping the system name (str) to None or list of system names (str). None represents "never",
            empty list represents "always", or non-empty list represents at least one of the systems in the list needs
            to be present in the washer for the key system to be removed.
    """
    og_washer_rule = dict()
    for solute, solvents in conditions.items():
        assert OBJECT_TAXONOMY.is_leaf(solute), f"Synset {solute} must be a leaf node in the taxonomy!"
        assert is_substance_synset(solute), f"Synset {solute} must be a substance synset!"
        solute_name = get_system_name_by_synset(solute)
        if solvents is None:
            og_washer_rule[solute_name] = None
        else:
            solvent_names = []
            for solvent in solvents:
                assert OBJECT_TAXONOMY.is_leaf(solvent), f"Synset {solvent} must be a leaf node in the taxonomy!"
                assert is_substance_synset(solvent), f"Synset {solvent} must be a substance synset!"
                solvent_name = get_system_name_by_synset(solvent)
                solvent_names.append(solvent_name)
            og_washer_rule[solute_name] = solvent_names
    return og_washer_rule

class OmniGibsonBDDLBackend(BDDLBackend):
    def get_predicate_class(self, predicate_name):
        return SUPPORTED_PREDICATES[predicate_name]


class BDDLEntity(Wrapper):
    """
    Thin wrapper class that wraps an object or system if it exists, or nothing if it does not exist. Will
    dynamically reference an object / system as they become real in the sim
    """
    def __init__(
        self,
        bddl_inst,
        entity=None,
    ):
        """
        Args:
            bddl_inst (str): BDDL synset instance of the entity, e.g.: "almond.n.01_1"
            entity (None or DatasetObject or BaseSystem): If specified, the BDDL entity to wrap. If not
                specified, will initially wrap nothing, but may dynamically reference an actual object or system
                if it exists in the future
        """
        # Store synset and other info, and pass entity internally
        self.bddl_inst = bddl_inst
        self.synset = "_".join(self.bddl_inst.split("_")[:-1])
        self.is_system = is_substance_synset(self.synset)

        # Infer the correct category to assign
        self.og_categories = OBJECT_TAXONOMY.get_subtree_substances(self.synset) \
            if self.is_system else OBJECT_TAXONOMY.get_subtree_categories(self.synset)

        super().__init__(obj=entity)

    @property
    def name(self):
        """
        Returns:
            None or str: Name of this entity, if it exists, else None
        """
        if self.exists:
            return self.og_categories[0] if self.is_system else self.wrapped_obj.name
        else:
            return None

    @property
    def exists(self):
        """
        Checks whether the entity referenced by @synset exists

        Returns:
            bool: Whether the entity referenced by @synset exists
        """
        return self.wrapped_obj is not None

    def set_entity(self, entity):
        """
        Sets the internal entity, overriding any if it already exists

        Args:
            entity (BaseSystem or BaseObject): Entity to set internally
        """
        self.wrapped_obj = entity

    def clear_entity(self):
        """
        Clears the internal entity, if any
        """
        self.wrapped_obj = None

    def get_state(self, state, *args, **kwargs):
        """
        Helper function to grab wrapped entity's state @state

        Args:
            state (BaseObjectState): State whose get_value() should be called
            *args (tuple): Any arguments to pass to getter, in order
            **kwargs (dict): Any keyword arguments to pass to getter, in order

        Returns:
            any: Returned value(s) from @state if self.wrapped_obj exists (i.e.: not None), else False
        """
        return self.wrapped_obj.states[state].get_value(*args, **kwargs) if self.exists else False

    def set_state(self, state, *args, **kwargs):
        """
        Helper function to set wrapped entity's state @state. Note: Should only be called if the entity exists!

        Args:
            state (BaseObjectState): State whose set_value() should be called
            *args (tuple): Any arguments to pass to getter, in order
            **kwargs (dict): Any keyword arguments to pass to getter, in order

        Returns:
            any: Returned value(s) from @state if self.wrapped_obj exists (i.e.: not None)
        """
        assert self.exists, \
            f"Cannot call set_state() for BDDLEntity {self.synset} when the entity does not exist!"
        return self.wrapped_obj.states[state].set_value(*args, **kwargs)


class BDDLSampler:
    def __init__(
        self,
        env,
        activity_conditions,
        object_scope,
        backend,
        debug=False,
    ):
        # Store internal variables from inputs
        self._env = env
        self._scene_model = self._env.scene.scene_model if isinstance(self._env.scene, InteractiveTraversableScene) else None
        self._agent = self._env.robots[0]
        if debug:
            gm.DEBUG = True
        self._backend = backend
        self._activity_conditions = activity_conditions
        self._object_scope = object_scope
        self._object_instance_to_synset = {
            obj_inst: obj_cat
            for obj_cat in self._activity_conditions.parsed_objects
            for obj_inst in self._activity_conditions.parsed_objects[obj_cat]
        }
        self._substance_instances = {obj_inst for obj_inst in self._object_scope.keys() if
                                     is_substance_synset(self._object_instance_to_synset[obj_inst])}

        # Initialize other variables that will be filled in later
        self._room_type_to_object_instance = None           # dict
        self._inroom_object_instances = None        # set of str
        self._object_sampling_orders = None                 # dict mapping str to list of str
        self._sampled_objects = None                        # set of BaseObject
        self._future_obj_instances = None                   # set of str
        self._inroom_object_conditions = None       # list of (condition, positive) tuple
        self._inroom_object_scope_filtered_initial = None   # dict mapping str to BDDLEntity
        self._attached_objects = defaultdict(set)           # dict mapping str to set of str

    def sample(self, validate_goal=False):
        """
        Run sampling for this BEHAVIOR task

        Args:
            validate_goal (bool): Whether the goal should be validated or not

        Returns:
            2-tuple:
                - bool: Whether sampling was successful or not
                - None or str: None if successful, otherwise the associated error message
        """
        log.info("Sampling task...")
        # Reject scenes with missing non-sampleable objects
        # Populate object_scope with sampleable objects and the robot
        accept_scene, feedback = self._prepare_scene_for_sampling()
        if not accept_scene:
            return accept_scene, feedback
        # Sample objects to satisfy initial conditions
        accept_scene, feedback = self._sample_all_conditions(validate_goal=validate_goal)
        if not accept_scene:
            return accept_scene, feedback

        log.info("Sampling succeeded!")

        return True, None

    def _sample_all_conditions(self, validate_goal=False):
        """
        Run sampling for this BEHAVIOR task

        Args:
            validate_goal (bool): Whether the goal should be validated or not

        Returns:
            2-tuple:
                - bool: Whether sampling was successful or not
                - None or str: None if successful, otherwise the associated error message
        """
        # Auto-initialize all sampleable objects
        with og.sim.playing():
            self._env.scene.reset()

            error_msg = self._sample_initial_conditions()
            if error_msg:
                log.error(error_msg)
                return False, error_msg

            if validate_goal:
                error_msg = self._sample_goal_conditions()
                if error_msg:
                    log.error(error_msg)
                    return False, error_msg

            error_msg = self._sample_initial_conditions_final()
            if error_msg:
                log.error(error_msg)
                return False, error_msg

            self._env.scene.update_initial_state()

        return True, None

    def _prepare_scene_for_sampling(self):
        """
        Runs sanity checks for the current scene for the given BEHAVIOR task

        Returns:
            2-tuple:
                - bool: Whether the generated scene activity should be accepted or not
                - dict: Any feedback from the sampling / initialization process
        """
        error_msg = self._parse_inroom_object_room_assignment()
        if error_msg:
            log.error(error_msg)
            return False, error_msg

        error_msg = self._parse_attached_states()
        if error_msg:
            log.error(error_msg)
            return False, error_msg

        error_msg = self._build_sampling_order()
        if error_msg:
            log.error(error_msg)
            return False, error_msg

        error_msg = self._build_inroom_object_scope()
        if error_msg:
            log.error(error_msg)
            return False, error_msg

        error_msg = self._import_sampleable_objects()
        if error_msg:
            log.error(error_msg)
            return False, error_msg

        self._object_scope["agent.n.01_1"] = BDDLEntity(bddl_inst="agent.n.01_1", entity=self._agent)

        return True, None

    def _parse_inroom_object_room_assignment(self):
        """
        Infers which rooms each object is assigned to
        """
        self._room_type_to_object_instance = dict()
        self._inroom_object_instances = set()
        for cond in self._activity_conditions.parsed_initial_conditions:
            if cond[0] == "inroom":
                obj_inst, room_type = cond[1], cond[2]
                obj_synset = self._object_instance_to_synset[obj_inst]
                abilities = OBJECT_TAXONOMY.get_abilities(obj_synset)
                if "sceneObject" not in abilities:
                    # Invalid room assignment
                    return f"You have assigned room type for [{obj_synset}], but [{obj_synset}] is sampleable. " \
                           f"Only non-sampleable (scene) objects can have room assignment."
                if self._scene_model is not None and room_type not in og.sim.scene.seg_map.room_sem_name_to_ins_name:
                    # Missing room type
                    return f"Room type [{room_type}] missing in scene [{self._scene_model}]."
                if room_type not in self._room_type_to_object_instance:
                    self._room_type_to_object_instance[room_type] = []
                self._room_type_to_object_instance[room_type].append(obj_inst)

                if obj_inst in self._inroom_object_instances:
                    # Duplicate room assignment
                    return f"Object [{obj_inst}] has more than one room assignment"

                self._inroom_object_instances.add(obj_inst)

    def _parse_attached_states(self):
        """
        Infers which objects are attached to which other objects.
        If a category-level attachment is specified, it will be expanded to all instances of that category.
        E.g. if the goal condition requires corks to be attached to bottles, every cork needs to be able to
        attach to every bottle.
        """
        for cond in self._activity_conditions.parsed_initial_conditions:
            if cond[0] == "attached":
                obj_inst, parent_inst = cond[1], cond[2]
                if obj_inst not in self._object_scope or parent_inst not in self._object_scope:
                    return f"Object [{obj_inst}] or parent [{parent_inst}] in attached initial condition not found in object scope"
                self._attached_objects[obj_inst].add(parent_inst)

        ground_attached_conditions = []
        conditions_to_check = self._activity_conditions.parsed_goal_conditions.copy()
        while conditions_to_check:
            new_conditions_to_check = []
            for cond in conditions_to_check:
                if cond[0] == "attached":
                    ground_attached_conditions.append(cond)
                else:
                    new_conditions_to_check.extend([ele for ele in cond if isinstance(ele, list)])
            conditions_to_check = new_conditions_to_check

        for cond in ground_attached_conditions:
            obj_inst, parent_inst = cond[1].lstrip("?"), cond[2].lstrip("?")
            if obj_inst in self._object_scope:
                obj_insts = [obj_inst]
            elif obj_inst in self._activity_conditions.parsed_objects:
                obj_insts = self._activity_conditions.parsed_objects[obj_inst]
            else:
                return f"Object [{obj_inst}] in attached goal condition not found in object scope or parsed objects"

            if parent_inst in self._object_scope:
                parent_insts = [parent_inst]
            elif parent_inst in self._activity_conditions.parsed_objects:
                parent_insts = self._activity_conditions.parsed_objects[parent_inst]
            else:
                return f"Parent [{parent_inst}] in attached goal condition not found in object scope or parsed objects"

            for obj_inst in obj_insts:
                for parent_inst in parent_insts:
                    self._attached_objects[obj_inst].add(parent_inst)

    def _build_sampling_order(self):
        """
        Sampling orders is a list of lists: [[batch_1_inst_1, ... batch_1_inst_N], [batch_2_inst_1, batch_2_inst_M], ...]
        Sampling should happen for batch 1 first, then batch 2, so on and so forth
        Example: OnTop(plate, table) should belong to batch 1, and OnTop(apple, plate) should belong to batch 2
        """
        unsampleable_conditions = []
        sampling_groups = {group: [] for group in ("kinematic", "particle", "unary")}
        self._object_sampling_conditions = {group: [] for group in ("kinematic", "particle", "unary")}
        self._object_sampling_orders = {group: [] for group in ("kinematic", "particle", "unary")}
        self._inroom_object_conditions = []

        # First, sort initial conditions into kinematic, particle and unary groups
        # bddl.condition_evaluation.HEAD, each with one child.
        # This child is either a ObjectStateUnaryPredicate/ObjectStateBinaryPredicate or
        # a Negation of a ObjectStateUnaryPredicate/ObjectStateBinaryPredicate
        for condition in get_initial_conditions(self._activity_conditions, self._backend, self._object_scope):
            condition, positive = process_single_condition(condition)
            if condition is None:
                continue

            # Sampled conditions must always be positive
            # Non-positive (e.g.: NOT onTop) is not restrictive enough for sampling
            if condition.STATE_NAME in KINEMATIC_STATES_BDDL and not positive:
                return "Initial condition has negative kinematic conditions: {}".format(condition.body)

            # Store any unsampleable conditions separately
            if isinstance(condition, UnsampleablePredicate):
                unsampleable_conditions.append(condition)
                continue

            # Infer the group the condition and its object instances belong to
            # (a) Kinematic (binary) conditions, where (ent0, ent1) are both objects
            # (b) Particle (binary) conditions, where (ent0, ent1) are (object, substance)
            # (d) Unary conditions, where (ent0,) is an object
            # Binary conditions have length 2: (ent0, ent1)
            if len(condition.body) == 2:
                group = "particle" if condition.body[1] in self._substance_instances else "kinematic"
            else:
                assert len(condition.body) == 1, \
                    f"Got invalid parsed initial condition; body length should either be 2 or 1. " \
                    f"Got body: {condition.body} for condition: {condition}"
                group = "unary"
            sampling_groups[group].append(condition.body)
            self._object_sampling_conditions[group].append((condition, positive))

            # If the condition involves any non-sampleable object (e.g.: furniture), it's a non-sampleable condition
            # This means that there's no ordering constraint in terms of sampling, because we know the, e.g., furniture
            # object already exists in the scene and is placed, so these specific conditions can be sampled without
            # any dependencies
            if len(self._inroom_object_instances.intersection(set(condition.body))) > 0:
                self._inroom_object_conditions.append((condition, positive))

        # Now, sort each group, ignoring the futures (since they don't get sampled)
        # First handle kinematics, then particles, then unary

        # Start with the non-sampleable objects as the first sampled set, then infer recursively
        cur_batch = self._inroom_object_instances
        while len(cur_batch) > 0:
            next_batch = set()
            for cur_batch_inst in cur_batch:
                inst_batch = set()
                for condition, _ in self._object_sampling_conditions["kinematic"]:
                    if condition.body[1] == cur_batch_inst:
                        inst_batch.add(condition.body[0])
                        next_batch.add(condition.body[0])
                if len(inst_batch) > 0:
                    self._object_sampling_orders["kinematic"].append(inst_batch)
            cur_batch = next_batch

        # Now parse particles -- simply unordered, since particle systems shouldn't impact each other
        self._object_sampling_orders["particle"].append({cond[0] for cond in sampling_groups["particle"]})
        sampled_particle_entities = {cond[1] for cond in sampling_groups["particle"]}

        # Finally, parse unaries -- this is simply unordered, since it is assumed that unary predicates do not
        # affect each other
        self._object_sampling_orders["unary"].append({cond[0] for cond in sampling_groups["unary"]})

        # Aggregate future objects and any unsampleable obj instances
        # Unsampleable obj instances are strictly a superset of future obj instances
        unsampleable_obj_instances = {cond.body[-1] for cond in unsampleable_conditions}
        self._future_obj_instances = {cond.body[0] for cond in unsampleable_conditions if isinstance(cond, ObjectStateFuturePredicate)}

        nonparticle_entities = set(self._object_scope.keys()) - self._substance_instances

        # Sanity check kinematic objects -- any non-system must be kinematically sampled
        remaining_kinematic_entities = nonparticle_entities - unsampleable_obj_instances - \
            self._inroom_object_instances - set.union(*(self._object_sampling_orders["kinematic"] + [set()]))

        # Possibly remove the agent entity if we're in an empty scene -- i.e.: no kinematic sampling needed for the
        # agent
        if self._scene_model is None:
            remaining_kinematic_entities -= {"agent.n.01_1"}

        if len(remaining_kinematic_entities) != 0:
            return f"Some objects do not have any kinematic condition defined for them in the initial conditions: " \
                   f"{', '.join(remaining_kinematic_entities)}"

        # Sanity check particle systems -- any non-future system must be sampled as part of particle groups
        remaining_particle_entities = self._substance_instances - unsampleable_obj_instances - sampled_particle_entities
        if len(remaining_particle_entities) != 0:
            return f"Some systems do not have any particle condition defined for them in the initial conditions: " \
                   f"{', '.join(remaining_particle_entities)}"

    def _build_inroom_object_scope(self):
        """
        Store simulator object options for non-sampleable objects in self.inroom_object_scope
        {
            "living_room": {
                "table1": {
                    "living_room_0": [URDFObject, URDFObject, URDFObject],
                    "living_room_1": [URDFObject]
                },
                "table2": {
                    "living_room_0": [URDFObject, URDFObject],
                    "living_room_1": [URDFObject, URDFObject]
                },
                "chair1": {
                    "living_room_0": [URDFObject],
                    "living_room_1": [URDFObject]
                },
            }
        }
        """
        room_type_to_scene_objs = {}
        for room_type in self._room_type_to_object_instance:
            room_type_to_scene_objs[room_type] = {}
            for obj_inst in self._room_type_to_object_instance[room_type]:
                room_type_to_scene_objs[room_type][obj_inst] = {}
                obj_synset = self._object_instance_to_synset[obj_inst]

                # We allow burners to be used as if they are stoves
                # No need to safeguard check for subtree_substances because inroom objects will never be substances
                categories = OBJECT_TAXONOMY.get_subtree_categories(obj_synset)

                # Grab all models that fully support all abilities for the corresponding category
                valid_models = {cat: set(get_all_object_category_models_with_abilities(
                    cat, OBJECT_TAXONOMY.get_abilities(OBJECT_TAXONOMY.get_synset_from_category(cat))))
                    for cat in categories}
                valid_models = {cat: (models if cat not in GOOD_MODELS else models.intersection(GOOD_MODELS[cat])) - BAD_MODELS.get(cat, set()) for cat, models in valid_models.items()}
                valid_models = {cat: self._filter_model_choices_by_attached_states(models, cat, obj_inst) for cat, models in valid_models.items()}
                room_insts = [None] if self._scene_model is None else og.sim.scene.seg_map.room_sem_name_to_ins_name[room_type]
                for room_inst in room_insts:
                    # A list of scene objects that satisfy the requested categories
                    room_objs = og.sim.scene.object_registry("in_rooms", room_inst, default_val=[])
                    scene_objs = [obj for obj in room_objs if obj.category in categories and obj.model in valid_models[obj.category]]

                    if len(scene_objs) != 0:
                        room_type_to_scene_objs[room_type][obj_inst][room_inst] = scene_objs

        error_msg = self._consolidate_room_instance(room_type_to_scene_objs, "initial_pre-sampling")
        if error_msg:
            return error_msg
        self._inroom_object_scope = room_type_to_scene_objs

    def _filter_object_scope(self, input_object_scope, conditions, condition_type):
        """
        Filters the object scope based on given @input_object_scope, @conditions, and @condition_type

        Args:
            input_object_scope (dict):
            conditions (list): List of conditions to filter scope with, where each list entry is
                a tuple of (condition, positive), where @positive is True if the condition has a positive
                evaluation.
            condition_type (str): What type of condition to sample, e.g., "initial"

        Returns:
            2-tuple:

                - dict: Filtered object scope
                - list of str: The name of children object(s) that have the highest proportion of kinematic sampling
                    failures
        """
        filtered_object_scope = {}
        # Maps child obj name (SCOPE name) to parent obj name (OBJECT name) to T / F,
        # ie: if the kinematic relationship was sampled successfully
        problematic_objs = defaultdict(dict)
        for room_type in input_object_scope:
            filtered_object_scope[room_type] = {}
            for scene_obj in input_object_scope[room_type]:
                filtered_object_scope[room_type][scene_obj] = {}
                for room_inst in input_object_scope[room_type][scene_obj]:
                    # These are a list of candidate simulator objects that need sampling test
                    for obj in input_object_scope[room_type][scene_obj][room_inst]:
                        # Temporarily set object_scope to point to this candidate object
                        self._object_scope[scene_obj] = BDDLEntity(bddl_inst=scene_obj, entity=obj)

                        success = True
                        # If this candidate object is not involved in any conditions,
                        # success will be True by default and this object will qualify
                        parent_obj_name = obj.name
                        conditions_to_sample = []
                        for condition, positive in conditions:
                            # Sample positive kinematic conditions that involve this candidate object
                            if condition.STATE_NAME in KINEMATIC_STATES_BDDL and positive and scene_obj in condition.body:
                                child_scope_name = condition.body[0]
                                entity = self._object_scope[child_scope_name]
                                conditions_to_sample.append((condition, positive, entity, child_scope_name))

                        # If we're sampling kinematics, sort children based on (a) whether they are cloth or not, and
                        # then (b) their AABB, so that first all rigid objects are sampled before all cloth objects,
                        # and within each group the larger objects are sampled first. This is needed because rigid
                        # objects currently don't detect collisions with cloth objects (rigid_obj.states[ContactBodies]
                        # is empty even when a cloth object is in contact with it).
                        rigid_conditions = [c for c in conditions_to_sample if c[2].prim_type != PrimType.CLOTH]
                        cloth_conditions = [c for c in conditions_to_sample if c[2].prim_type == PrimType.CLOTH]
                        conditions_to_sample = (
                                list(reversed(sorted(rigid_conditions, key=lambda x: np.product(x[2].aabb_extent)))) +
                                list(reversed(sorted(cloth_conditions, key=lambda x: np.product(x[2].aabb_extent))))
                        )

                        # Sample!
                        for condition, positive, entity, child_scope_name in conditions_to_sample:
                            kwargs = dict()
                            # Reset if we're sampling a kinematic state
                            if condition.STATE_NAME in {"inside", "ontop", "under"}:
                                kwargs["reset_before_sampling"] = True
                            elif condition.STATE_NAME in {"attached"}:
                                kwargs["bypass_alignment_checking"] = True
                                kwargs["check_physics_stability"] = True
                                kwargs["can_joint_break"] = False
                            # if condition.STATE_NAME in {"attached", "draped"}:
                            #     from IPython import embed; print("hard state", condition.body), embed()
                            success = condition.sample(binary_state=positive, **kwargs)
                            log_msg = " ".join(
                                [
                                    f"{condition_type} kinematic condition sampling",
                                    room_type,
                                    scene_obj,
                                    room_inst,
                                    parent_obj_name,
                                    condition.STATE_NAME,
                                    str(condition.body),
                                    str(success),
                                ]
                            )
                            log.info(log_msg)

                            # Record the result for the child object
                            assert parent_obj_name not in problematic_objs[child_scope_name], \
                                f"Multiple kinematic relationships attempted for pair {condition.body}"
                            problematic_objs[child_scope_name][parent_obj_name] = success
                            # If any condition fails for this candidate object, skip
                            if not success:
                                break

                        # If this candidate object fails, move on to the next candidate object
                        if not success:
                            continue

                        if room_inst not in filtered_object_scope[room_type][scene_obj]:
                            filtered_object_scope[room_type][scene_obj][room_inst] = []
                        filtered_object_scope[room_type][scene_obj][room_inst].append(obj)

        # Compute most problematic objects
        if len(problematic_objs) == 0:
            max_problematic_objs = []
        else:
            problematic_objs_by_proportion = defaultdict(list)
            for child_scope_name, parent_obj_names in problematic_objs.items():
                problematic_objs_by_proportion[np.mean(list(parent_obj_names.values()))].append(child_scope_name)
            max_problematic_objs = problematic_objs_by_proportion[min(problematic_objs_by_proportion.keys())]

        return filtered_object_scope, max_problematic_objs

    def _consolidate_room_instance(self, filtered_object_scope, condition_type):
        """
        Consolidates room instances

        Args:
            filtered_object_scope (dict): Filtered object scope
            condition_type (str): What type of condition to sample, e.g., "initial"

        Returns:
            None or str: Error message, if any
        """
        for room_type in filtered_object_scope:
            # For each room_type, filter in room_inst that has successful
            # sampling options for all obj_inst in this room_type
            room_inst_satisfied = set.intersection(
                *[
                    set(filtered_object_scope[room_type][obj_inst].keys())
                    for obj_inst in filtered_object_scope[room_type]
                ]
            )

            if len(room_inst_satisfied) == 0:
                error_msg = "{}: Room type [{}] of scene [{}] do not contain or cannot sample all the objects needed.\nThe following are the possible room instances for each object, the intersection of which is an empty set.\n".format(
                    condition_type, room_type, self._scene_model
                )
                for obj_inst in filtered_object_scope[room_type]:
                    error_msg += (
                        "{}: ".format(obj_inst) + ", ".join(filtered_object_scope[room_type][obj_inst].keys()) + "\n"
                    )

                return error_msg

            for obj_inst in filtered_object_scope[room_type]:
                filtered_object_scope[room_type][obj_inst] = {
                    key: val
                    for key, val in filtered_object_scope[room_type][obj_inst].items()
                    if key in room_inst_satisfied
                }

    def _filter_model_choices_by_attached_states(self, model_choices, category, obj_inst):
        # If obj_inst is a child object that depends on a parent object that has been imported or exists in the scene,
        # we filter in only models that match the parent object's attachment metalinks.
        if obj_inst in self._attached_objects:
            parent_insts = self._attached_objects[obj_inst]
            parent_objects = []
            for parent_inst in parent_insts:
                # If parent_inst is not an inroom object, it must be a non-sampleable object that has already been imported.
                # Grab it from the object_scope
                if parent_inst not in self._inroom_object_instances:
                    assert self._object_scope[parent_inst] is not None
                    parent_objects.append([self._object_scope[parent_inst].wrapped_obj])
                # If parent_inst is an inroom object, it can refer to multiple objects in the scene in different rooms.
                # We gather all of them and require that the model choice supports attachment to at least one of them.
                else:
                    for _, parent_inst_to_parent_objs in self._inroom_object_scope.items():
                        if parent_inst in parent_inst_to_parent_objs:
                            parent_objects.append(sum(parent_inst_to_parent_objs[parent_inst].values(), []))

            # Help function to check if a child object can attach to a parent object
            def can_attach(child_attachment_links, parent_attachment_links):
                for child_link_name in child_attachment_links:
                    child_category = child_link_name.split("_")[1]
                    if child_category.endswith("F"):
                        continue
                    assert child_category.endswith("M")
                    parent_category = child_category[:-1] + "F"
                    for parent_link_name in parent_attachment_links:
                        if parent_category in parent_link_name:
                            return True
                return False

            # Filter out models that don't support the attached states
            new_model_choices = set()
            for model_choice in model_choices:
                child_attachment_links = get_attachment_metalinks(category, model_choice)
                # The child model choice needs to be able to attach to all parent instances.
                # For in-room parent instances, there might be multiple parent objects (e.g. different wall nails),
                # and the child object needs to be able to attach to at least one of them.
                if all(
                        any(
                            can_attach(child_attachment_links, get_attachment_metalinks(parent_obj.category, parent_obj.model))
                            for parent_obj in parent_objs_per_inst
                        )
                    for parent_objs_per_inst in parent_objects):
                    new_model_choices.add(model_choice)

            return new_model_choices

        # If obj_inst is a prent object that other objects depend on, we filter in only models that have at least some
        # attachment links.
        elif any(obj_inst in parents for parents in self._attached_objects.values()):
            # Filter out models that don't support the attached states
            new_model_choices = set()
            for model_choice in model_choices:
                if len(get_attachment_metalinks(category, model_choice)) > 0:
                    new_model_choices.add(model_choice)
            return new_model_choices

        # If neither of the above cases apply, we don't need to filter the model choices
        else:
            return model_choices

    def _import_sampleable_objects(self):
        """
        Import all objects that can be sampled

        Args:
            env (Environment): Current active environment instance
        """
        assert og.sim.is_stopped(), "Simulator should be stopped when importing sampleable objects"

        # Move the robot object frame to a far away location, similar to other newly imported objects below
        self._agent.set_position_orientation([300, 300, 300], [0, 0, 0, 1])

        self._sampled_objects = set()
        num_new_obj = 0
        # Only populate self.object_scope for sampleable objects
        available_categories = set(get_all_object_categories())

        # Attached states introduce dependencies among objects during import time.
        # For example, when importing a child object instance, we need to make sure the imported model can be attached
        # to the parent object instance. We sort the object instances such that parent object instances are imported
        # before child object instances.
        dependencies = {key: self._attached_objects.get(key, {}) for key in self._object_instance_to_synset.keys()}
        for obj_inst in list(reversed(list(nx.algorithms.topological_sort(nx.DiGraph(dependencies))))):
            obj_synset = self._object_instance_to_synset[obj_inst]

            # Don't populate agent
            if obj_synset == "agent.n.01":
                continue

            # Populate based on whether it's a substance or not
            if is_substance_synset(obj_synset):
                assert len(self._activity_conditions.parsed_objects[obj_synset]) == 1, "Systems are singletons"
                obj_inst = self._activity_conditions.parsed_objects[obj_synset][0]
                system_name = OBJECT_TAXONOMY.get_subtree_substances(obj_synset)[0]
                self._object_scope[obj_inst] = BDDLEntity(
                    bddl_inst=obj_inst,
                    entity=None if obj_inst in self._future_obj_instances else get_system(system_name),
                )
            else:
                valid_categories = set(OBJECT_TAXONOMY.get_subtree_categories(obj_synset))
                categories = list(valid_categories.intersection(available_categories))
                if len(categories) == 0:
                    return f"None of the following categories could be found in the dataset for synset {obj_synset}: " \
                           f"{valid_categories}"

                # Don't explicitly sample if future
                if obj_inst in self._future_obj_instances:
                    self._object_scope[obj_inst] = BDDLEntity(bddl_inst=obj_inst)
                    continue
                # Don't sample if already in room
                if obj_inst in self._inroom_object_instances:
                    continue

                # Shuffle categories and sample to find a valid model
                np.random.shuffle(categories)
                model_choices = set()
                for category in categories:
                    # Get all available models that support all of its synset abilities
                    model_choices = set(get_all_object_category_models_with_abilities(
                        category=category,
                        abilities=OBJECT_TAXONOMY.get_abilities(OBJECT_TAXONOMY.get_synset_from_category(category)),
                    ))
                    model_choices = model_choices if category not in GOOD_MODELS else model_choices.intersection(GOOD_MODELS[category])
                    model_choices -= BAD_MODELS.get(category, set())
                    model_choices = self._filter_model_choices_by_attached_states(model_choices, category, obj_inst)
                    if len(model_choices) > 0:
                        break

                if len(model_choices) == 0:
                    # We failed to find ANY valid model across ALL valid categories
                    return f"Missing valid object models for all categories: {categories}"

                # Randomly select an object model
                model = np.random.choice(list(model_choices))

                # Potentially add additional kwargs
                obj_kwargs = dict()

                obj_kwargs["bounding_box"] = GOOD_BBOXES.get(category, dict()).get(model, None)

                # create the object
                simulator_obj = DatasetObject(
                    name=f"{category}_{len(og.sim.scene.objects)}",
                    category=category,
                    model=model,
                    prim_type=PrimType.CLOTH if "cloth" in OBJECT_TAXONOMY.get_abilities(obj_synset) else PrimType.RIGID,
                    **obj_kwargs,
                )
                num_new_obj += 1

                # Load the object into the simulator
                assert og.sim.scene.loaded, "Scene is not loaded"
                og.sim.import_object(simulator_obj)

                # Set these objects to be far-away locations
                simulator_obj.set_position(np.array([100.0, 100.0, -100.0]) + np.ones(3) * num_new_obj * 5.0)

                self._sampled_objects.add(simulator_obj)
                self._object_scope[obj_inst] = BDDLEntity(bddl_inst=obj_inst, entity=simulator_obj)

        og.sim.play()
        og.sim.stop()

    def _sample_initial_conditions(self):
        """
        Sample initial conditions

        Returns:
            None or str: If successful, returns None. Otherwise, returns an error message
        """
        error_msg, self._inroom_object_scope_filtered_initial = self._sample_conditions(
            self._inroom_object_scope, self._inroom_object_conditions, "initial"
        )
        return error_msg

    def _sample_goal_conditions(self):
        """
        Sample goal conditions

        Returns:
            None or str: If successful, returns None. Otherwise, returns an error message
        """
        activity_goal_conditions = get_goal_conditions(self._activity_conditions, self._backend, self._object_scope)
        ground_goal_state_options = get_ground_goal_state_options(self._activity_conditions, self._backend, self._object_scope, activity_goal_conditions)
        np.random.shuffle(ground_goal_state_options)
        log.debug(("number of ground_goal_state_options", len(ground_goal_state_options)))
        num_goal_condition_set_to_test = 10

        goal_condition_success = False
        # Try to fulfill different set of ground goal conditions (maximum num_goal_condition_set_to_test)
        for goal_condition_set in ground_goal_state_options[:num_goal_condition_set_to_test]:
            goal_condition_processed = []
            for condition in goal_condition_set:
                condition, positive = process_single_condition(condition)
                if condition is None:
                    continue
                goal_condition_processed.append((condition, positive))

            error_msg, _ = self._sample_conditions(
                self._inroom_object_scope_filtered_initial, goal_condition_processed, "goal"
            )
            if not error_msg:
                # if one set of goal conditions (and initial conditions) are satisfied, sampling is successful
                goal_condition_success = True
                break

        if not goal_condition_success:
            return error_msg

    def _sample_initial_conditions_final(self):
        """
        Sample final initial conditions

        Returns:
            None or str: If successful, returns None. Otherwise, returns an error message
        """
        # Sample kinematics first, then particle states, then unary states
        state = og.sim.dump_state(serialized=False)
        for group in ("kinematic", "particle", "unary"):
            log.info(f"Sampling {group} states...")
            if len(self._object_sampling_orders[group]) > 0:
                for cur_batch in self._object_sampling_orders[group]:
                    conditions_to_sample = []
                    for condition, positive in self._object_sampling_conditions[group]:
                        # Sample conditions that involve the current batch of objects
                        child_scope_name = condition.body[0]
                        if child_scope_name in cur_batch:
                            entity = self._object_scope[child_scope_name]
                            conditions_to_sample.append((condition, positive, entity, child_scope_name))

                    # If we're sampling kinematics, sort children based on (a) whether they are cloth or not, and then
                    # (b) their AABB, so that first all rigid objects are sampled before cloth objects, and within each
                    # group the larger objects are sampled first
                    if group == "kinematic":
                        rigid_conditions = [c for c in conditions_to_sample if c[2].prim_type != PrimType.CLOTH]
                        cloth_conditions = [c for c in conditions_to_sample if c[2].prim_type == PrimType.CLOTH]
                        conditions_to_sample = (
                                list(reversed(sorted(rigid_conditions, key=lambda x: np.product(x[2].aabb_extent)))) +
                                list(reversed(sorted(cloth_conditions, key=lambda x: np.product(x[2].aabb_extent))))
                        )

                    # Sample!
                    for condition, positive, entity, child_scope_name in conditions_to_sample:
                        success = False

                        kwargs = dict()
                        # Reset if we're sampling a kinematic state
                        if condition.STATE_NAME in {"inside", "ontop", "under"}:
                            kwargs["reset_before_sampling"] = True
                        elif condition.STATE_NAME in {"attached"}:
                            kwargs["bypass_alignment_checking"] = True
                            kwargs["check_physics_stability"] = True
                            kwargs["can_joint_break"] = False

                        while True:
                            num_trials = 1
                            for _ in range(num_trials):
                                # if condition.STATE_NAME in {"attached", "draped"}:
                                #     from IPython import embed; print("hard state", condition.body), embed()
                                success = condition.sample(binary_state=positive, **kwargs)
                                if success:
                                    # Update state
                                    state = og.sim.dump_state(serialized=False)
                                    break
                            if success:
                                # After the final round of kinematic sampling, we assign in_rooms to newly imported objects
                                if group == "kinematic":
                                    parent = self._object_scope[condition.body[1]]
                                    entity.in_rooms = parent.in_rooms.copy()

                                # Can terminate immediately
                                break

                            # Can't re-sample non-kinematics or rescale cloth or agent, so in
                            # those cases terminate immediately
                            if group != "kinematic" or condition.STATE_NAME == "attached" or "agent" in child_scope_name or entity.prim_type == PrimType.CLOTH:
                                break

                            # If any scales are equal or less than the lower threshold, terminate immediately
                            new_scale = entity.scale - m.DYNAMIC_SCALE_INCREMENT
                            if np.any(new_scale < m.MIN_DYNAMIC_SCALE):
                                break

                            # Re-scale and re-attempt
                            # Re-scaling is not respected unless sim cycle occurs
                            og.sim.stop()
                            entity.scale = new_scale
                            log.info(f"Kinematic sampling {condition.STATE_NAME} {condition.body} failed, rescaling obj: {child_scope_name} to {entity.scale}")
                            og.sim.play()
                            og.sim.load_state(state, serialized=False)
                            og.sim.step_physics()
                        if not success:
                            # Update object registry because we just assigned in_rooms to newly imported objects
                            og.sim.scene.object_registry.update(keys=["in_rooms"])
                            return f"Sampleable object conditions failed: {condition.STATE_NAME} {condition.body}"

        # Update object registry because we just assigned in_rooms to newly imported objects
        og.sim.scene.object_registry.update(keys=["in_rooms"])

        # One more sim step to make sure the object states are propagated correctly
        # E.g. after sampling Filled.set_value(True), Filled.get_value() will become True only after one step
        og.sim.step()

    def _sample_conditions(self, input_object_scope, conditions, condition_type):
        """
        Sample conditions

        Args:
            input_object_scope (dict):
            conditions (list): List of conditions to filter scope with, where each list entry is
                a tuple of (condition, positive), where @positive is True if the condition has a positive
                evaluation.
            condition_type (str): What type of condition to sample, e.g., "initial"

        Returns:
            None or str: If successful, returns None. Otherwise, returns an error message
        """
        error_msg, problematic_objs = "", []
        while not np.any([np.any(self._object_scope[obj_inst].scale < m.MIN_DYNAMIC_SCALE) for obj_inst in problematic_objs]):
            filtered_object_scope, problematic_objs = self._filter_object_scope(input_object_scope, conditions, condition_type)
            error_msg = self._consolidate_room_instance(filtered_object_scope, condition_type)
            if error_msg is None:
                break
            # Re-scaling is not respected unless sim cycle occurs
            og.sim.stop()
            for obj_inst in problematic_objs:
                obj = self._object_scope[obj_inst]
                # If the object's initial condition is attachment, or it's agent or cloth, we can't / shouldn't scale
                # down, so play again and then terminate immediately
                if obj_inst in self._attached_objects or "agent" in obj_inst or obj.prim_type == PrimType.CLOTH:
                    og.sim.play()
                    return error_msg, None
                assert np.all(obj.scale > m.DYNAMIC_SCALE_INCREMENT)
                obj.scale -= m.DYNAMIC_SCALE_INCREMENT
            og.sim.play()

        if error_msg:
            return error_msg, None
        return self._maximum_bipartite_matching(filtered_object_scope, condition_type), filtered_object_scope

    def _maximum_bipartite_matching(self, filtered_object_scope, condition_type):
        """
        Matches objects from @filtered_object_scope to specific room instances it can be
        sampled from

        Args:
            filtered_object_scope (dict): Filtered object scope
            condition_type (str): What type of condition to sample, e.g., "initial"

        Returns:
            None or str: If successful, returns None. Otherwise, returns an error message
        """
        # For each room instance, perform maximum bipartite matching between object instance in scope to simulator objects
        # Left nodes: a list of object instance in scope
        # Right nodes: a list of simulator objects
        # Edges: if the simulator object can support the sampling requirement of ths object instance
        for room_type in filtered_object_scope:
            # The same room instances will be shared across all scene obj in a given room type
            some_obj = list(filtered_object_scope[room_type].keys())[0]
            room_insts = list(filtered_object_scope[room_type][some_obj].keys())
            success = False
            # Loop through each room instance
            for room_inst in room_insts:
                graph = nx.Graph()
                # For this given room instance, gether mapping from obj instance to a list of simulator obj
                obj_inst_to_obj_per_room_inst = {}
                for obj_inst in filtered_object_scope[room_type]:
                    obj_inst_to_obj_per_room_inst[obj_inst] = filtered_object_scope[room_type][obj_inst][room_inst]
                top_nodes = []
                log_msg = "MBM for room instance [{}]".format(room_inst)
                log.debug((log_msg))
                for obj_inst in obj_inst_to_obj_per_room_inst:
                    for obj in obj_inst_to_obj_per_room_inst[obj_inst]:
                        # Create an edge between obj instance and each of the simulator obj that supports sampling
                        graph.add_edge(obj_inst, obj)
                        log_msg = "Adding edge: {} <-> {}".format(obj_inst, obj.name)
                        log.debug((log_msg))
                        top_nodes.append(obj_inst)
                # Need to provide top_nodes that contain all nodes in one bipartite node set
                # The matches will have two items for each match (e.g. A -> B, B -> A)
                matches = nx.bipartite.maximum_matching(graph, top_nodes=top_nodes)
                if len(matches) == 2 * len(obj_inst_to_obj_per_room_inst):
                    log.debug(("Object scope finalized:"))
                    for obj_inst, obj in matches.items():
                        if obj_inst in obj_inst_to_obj_per_room_inst:
                            self._object_scope[obj_inst] = BDDLEntity(bddl_inst=obj_inst, entity=obj)
                            log.debug((obj_inst, obj.name))
                    success = True
                    break
            if not success:
                return "{}: Room type [{}] of scene [{}] do not have enough simulator objects that can successfully sample all the objects needed. This is usually caused by specifying too many object instances in the object scope or the conditions are so stringent that too few simulator objects can satisfy them via sampling.\n".format(
                    condition_type, room_type, self._scene_model
                )<|MERGE_RESOLUTION|>--- conflicted
+++ resolved
@@ -40,9 +40,6 @@
 
 GOOD_MODELS = {
     "jar": {"kijnrj"},
-<<<<<<< HEAD
-    "curtain": {"didlbp"},
-=======
     "carton": {"causya", "msfzpz", "sxlklf"},
     "hamper": {"drgdfh", "hlgjme", "iofciz", "pdzaca", "ssfvij"},
     "hardback": {"esxakn"},
@@ -51,7 +48,6 @@
     "plant_pot": {"ihnfbi", "vhglly", "ygrtaz"},
     "recycling_bin": {"nuoypc"},
     "tray": {"gsxbym", "huwhjg", "txcjux", "uekqey", "yqtlhy"},
->>>>>>> 523d3b5a
 }
 
 GOOD_BBOXES = {
@@ -85,9 +81,6 @@
     },
     "tupperware": {
         "mkstwr": [0.33, 0.33, 0.21],
-    },
-    "curtain": {
-        "didlbp": [0.04473936, 0.40565056, 0.77447192], # small curtain to drape over
     },
 }
 
