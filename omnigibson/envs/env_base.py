import gymnasium as gym
import numpy as np
from copy import deepcopy

import omnigibson as og
from omnigibson.objects import REGISTERED_OBJECTS
from omnigibson.robots import REGISTERED_ROBOTS
from omnigibson.scene_graphs.graph_builder import SceneGraphBuilder
from omnigibson.simulator import launch_simulator
from omnigibson.tasks import REGISTERED_TASKS
from omnigibson.scenes import REGISTERED_SCENES
<<<<<<< HEAD
from omnigibson.sensors import create_sensor, VisionSensor
from omnigibson.utils.gym_utils import GymObservable, recursively_generate_flat_dict, recursively_generate_compatible_dict
=======
from omnigibson.sensors import create_sensor
from omnigibson.utils.gym_utils import (
    GymObservable,
    recursively_generate_flat_dict,
    recursively_generate_compatible_dict,
)
>>>>>>> 78eab686
from omnigibson.utils.config_utils import parse_config
from omnigibson.utils.ui_utils import create_module_logger
from omnigibson.utils.python_utils import (
    assert_valid_key,
    merge_nested_dicts,
    create_class_from_registry_and_config,
    Recreatable,
)
from omnigibson.macros import gm


# Create module logger
log = create_module_logger(module_name=__name__)

DIST_BETWEEN_ENVS = 10
NUM_ENVS_PER_ROW = 5

class Environment(gym.Env, GymObservable, Recreatable):
    """
    Core environment class that handles loading scene, robot(s), and task, following OpenAI Gym interface.
    """
<<<<<<< HEAD
    def __init__(self, configs, num_env=1):
=======

    def __init__(self, configs):
>>>>>>> 78eab686
        """
        Args:
            configs (str or dict or list of str or dict): config_file path(s) or raw config dictionaries.
                If multiple configs are specified, they will be merged sequentially in the order specified.
                This allows procedural generation of a "full" config from small sub-configs. For valid keys, please
                see @default_config below
        """
        # Call super first
        super().__init__()

        # Support gymnasium's render mode metadata
        self.render_mode = "rgb_array"
        self.metadata = {"render.modes": ["rgb_array"]}

        # Launch Isaac Sim
        launch_simulator()

        # Initialize other placeholders that will be filled in later
        self._task = None
        self._external_sensors = None
        self._external_sensors_include_in_obs = None
        self._loaded = None
        self._current_episode = 0

        # Variables reset at the beginning of each episode
        self._current_step = 0

        # Convert config file(s) into a single parsed dict
        configs = configs if isinstance(configs, list) or isinstance(configs, tuple) else [configs]

        # Initial default config
        self.config = self.default_config

        # Merge in specified configs
        for config in configs:
            merge_nested_dicts(base_dict=self.config, extra_dict=parse_config(config), inplace=True)

        # Store settings and other initialized values
        self._automatic_reset = self.env_config["automatic_reset"]
        self._flatten_action_space = self.env_config["flatten_action_space"]
        self._flatten_obs_space = self.env_config["flatten_obs_space"]
        self.physics_frequency = self.env_config["physics_frequency"]
        self.action_frequency = self.env_config["action_frequency"]
        self.device = self.env_config["device"]
        self._initial_pos_z_offset = self.env_config[
            "initial_pos_z_offset"
        ]  # how high to offset object placement to account for one action step of dropping

        # Create the scene graph builder
        self._scene_graph_builder = None
        if "scene_graph" in self.config and self.config["scene_graph"] is not None:
            self._scene_graph_builder = SceneGraphBuilder(**self.config["scene_graph"])
<<<<<<< HEAD
          
        self.num_env = num_env
        origin_offset_x = (self.num_env % NUM_ENVS_PER_ROW) * DIST_BETWEEN_ENVS
        origin_offset_y = int(self.num_env / NUM_ENVS_PER_ROW) * DIST_BETWEEN_ENVS
        self.origin_offset = [origin_offset_x, origin_offset_y, 0.0]
=======
>>>>>>> 78eab686

        # Load this environment
        self.load()

    def reload(self, configs, overwrite_old=True):
        """
        Reload using another set of config file(s).
        This allows one to change the configuration and hot-reload the environment on the fly.

        Args:
            configs (dict or str or list of dict or list of str): config_file dict(s) or path(s).
                If multiple configs are specified, they will be merged sequentially in the order specified.
                This allows procedural generation of a "full" config from small sub-configs.
            overwrite_old (bool): If True, will overwrite the internal self.config with @configs. Otherwise, will
                merge in the new config(s) into the pre-existing one. Setting this to False allows for minor
                modifications to be made without having to specify entire configs during each reload.
        """
        # Convert config file(s) into a single parsed dict
        configs = [configs] if isinstance(configs, dict) or isinstance(configs, str) else configs

        # Initial default config
        new_config = self.default_config

        # Merge in specified configs
        for config in configs:
            merge_nested_dicts(base_dict=new_config, extra_dict=parse_config(config), inplace=True)

        # Either merge in or overwrite the old config
        if overwrite_old:
            self.config = new_config
        else:
            merge_nested_dicts(base_dict=self.config, extra_dict=new_config, inplace=True)

        # Load this environment again
        self.load()

    def reload_model(self, scene_model):
        """
        Reload another scene model.
        This allows one to change the scene on the fly.

        Args:
            scene_model (str): new scene model to load (eg.: Rs_int)
        """
        self.scene_config["model"] = scene_model
        self.load()

    def _load_variables(self):
        """
        Load variables from config
        """
        # Store additional variables after config has been loaded fully
        self._initial_pos_z_offset = self.env_config["initial_pos_z_offset"]

        # Reset bookkeeping variables
        self._reset_variables()
        self._current_episode = 0  # Manually set this to 0 since resetting actually increments this

        # - Potentially overwrite the USD entry for the scene if none is specified and we're online sampling -

        # Make sure the requested scene is valid
        scene_type = self.scene_config["type"]
        assert_valid_key(key=scene_type, valid_keys=REGISTERED_SCENES, name="scene type")

        # Verify scene and task configs are valid for the given task type
        REGISTERED_TASKS[self.task_config["type"]].verify_scene_and_task_config(
            scene_cfg=self.scene_config,
            task_cfg=self.task_config,
        )

        # - Additionally run some sanity checks on these values -

        # Check to make sure our z offset is valid -- check that the distance travelled over 1 action timestep is
        # less than the offset we set (dist = 0.5 * gravity * (t^2))
        drop_distance = 0.5 * 9.8 * ((1.0 / self.action_frequency) ** 2)
        assert drop_distance < self._initial_pos_z_offset, "initial_pos_z_offset is too small for collision checking"

    def _load_task(self, task_config=None):
        """
        Load task

        Args:
            task_confg (None or dict): If specified, custom task configuration to use. Otherwise, will use
                self.task_config. Note that if a custom task configuration is specified, the internal task config
                will be updated as well
        """
        # Update internal config if specified
        if task_config is not None:
            # Copy task config, in case self.task_config and task_config are the same!
            task_config = deepcopy(task_config)
            self.task_config.clear()
            self.task_config.update(task_config)

        # Sanity check task to make sure it's valid
        task_type = self.task_config["type"]
        assert_valid_key(key=task_type, valid_keys=REGISTERED_TASKS, name="task type")

        # Grab the kwargs relevant for the specific task and create the task
        self._task = create_class_from_registry_and_config(
            cls_name=self.task_config["type"],
            cls_registry=REGISTERED_TASKS,
            cfg=self.task_config,
            cls_type_descriptor="task",
        )
        assert og.sim.is_stopped(), "Simulator must be stopped before loading tasks!"

        # Load task. Should load additional task-relevant objects and configure the scene into its default initial state
        self._task.load(env=self)

        assert og.sim.is_stopped(), "Simulator must be stopped after loading tasks!"

    def _load_scene(self):
        """
        Load the scene and robot specified in the config file.
        """
        og.sim.stop()
        assert og.sim.is_stopped(), "Simulator must be stopped before loading scene!"

        # Set the simulator settings
        # NOTE: This must be done BEFORE the scene is loaded, or else all vision sensors can't retrieve observations
        og.sim.set_simulation_dt(physics_dt=(1.0 / self.physics_frequency), rendering_dt=(1.0 / self.action_frequency))

        # Create the scene from our scene config
        scene = create_class_from_registry_and_config(
            cls_name=self.scene_config["type"],
            cls_registry=REGISTERED_SCENES,
            cfg=self.scene_config,
            cls_type_descriptor="scene",
        )
        
        scene.id = "scene_{}".format(str(self.num_env))
        scene.origin_offset = self.origin_offset
        self._scene = scene
        og.sim.import_scene(scene)

        # Set the rendering settings
<<<<<<< HEAD
        # og.sim.viewer_width = self.render_config["viewer_width"]
        # og.sim.viewer_height = self.render_config["viewer_height"]
=======
        if gm.RENDER_VIEWER_CAMERA:
            og.sim.viewer_width = self.render_config["viewer_width"]
            og.sim.viewer_height = self.render_config["viewer_height"]
>>>>>>> 78eab686
        og.sim.device = self.device

        assert og.sim.is_stopped(), "Simulator must be stopped after loading scene!"

    def _load_robots(self):
        """
        Load robots into the scene
        """
        # Only actually load robots if no robot has been imported from the scene loading directly yet
        if len(self.scene.robots) == 0:
            assert og.sim.is_stopped(), "Simulator must be stopped before loading robots!"

            # Iterate over all robots to generate in the robot config
            for i, robot_config in enumerate(self.robots_config):
                # Add a name for the robot if necessary
                if "name" not in robot_config:
                    robot_config["name"] = f"robot{i}_{str(self.num_env)}"
                else:
                    robot_config["name"] = f"{robot_config['name']}_{str(self.num_env)}"
                # Update robot config so name is unique amongst robots in all scenes
                position, orientation = robot_config.pop("position", [0.0, 0.0, 0.0]), robot_config.pop("orientation", None)
                # Make sure robot exists, grab its corresponding kwargs, and create / import the robot
                robot = create_class_from_registry_and_config(
                    cls_name=robot_config["type"],
                    cls_registry=REGISTERED_ROBOTS,
                    cfg=robot_config,
                    cls_type_descriptor="robot",
                )
                self.scene.add_object(robot)
                init_position = [sum(x) for x in zip(position, self.origin_offset)]
                # Import the robot into the simulator
                robot.set_position_orientation(position=init_position, orientation=orientation)

            if len(self.robots_config) > 0:
                # Auto-initialize all robots
                og.sim.play()
                self.scene.reset()
                self.scene.update_initial_state()
                og.sim.stop()

        assert og.sim.is_stopped(), "Simulator must be stopped after loading robots!"

    def _load_objects(self):
        """
        Load any additional custom objects into the scene
        """
        assert og.sim.is_stopped(), "Simulator must be stopped before loading objects!"
        for i, obj_config in enumerate(self.objects_config):
            # Add a name for the object if necessary
            if "name" not in obj_config:
                obj_config["name"] = f"obj{i}_{str(self.num_env)}"
            else:
                obj_config["name"] = f"{obj_config['name']}_{str(self.num_env)}"
            # Pop the desired position and orientation
            position, orientation = obj_config.pop("position", [0.0, 0.0, 0.0]), obj_config.pop("orientation", None)
            # Make sure robot exists, grab its corresponding kwargs, and create / import the robot
            obj = create_class_from_registry_and_config(
                cls_name=obj_config["type"],
                cls_registry=REGISTERED_OBJECTS,
                cfg=obj_config,
                cls_type_descriptor="object",
            )

            # Import the robot into the simulator and set the pose
            self.scene.add_object(obj)
            init_position = [sum(x) for x in zip(position, self.origin_offset)]
            obj.set_position_orientation(position=init_position, orientation=orientation)

        if len(self.objects_config) > 0:
            # Auto-initialize all objects
            og.sim.play()
            self.scene.reset()
            self.scene.update_initial_state()
            og.sim.stop()

        assert og.sim.is_stopped(), "Simulator must be stopped after loading objects!"

    def _load_external_sensors(self):
        """
        Load any additional custom external sensors into the scene
        """
        assert og.sim.is_stopped(), "Simulator must be stopped before loading external sensors!"
        sensors_config = self.env_config["external_sensors"]
        if sensors_config is not None:
            self._external_sensors = dict()
            self._external_sensors_include_in_obs = dict()
            for i, sensor_config in enumerate(sensors_config):
                # Add a name for the object if necessary
                if "name" not in sensor_config:
                    sensor_config["name"] = f"external_sensor{i}"
                # Determine prim path if not specified
                if "prim_path" not in sensor_config:
                    sensor_config["prim_path"] = f"/World/{sensor_config['name']}"
                # Pop the desired position and orientation
<<<<<<< HEAD
                local_position, local_orientation = sensor_config.pop("local_position", None), sensor_config.pop("local_orientation", None)
                # Pop whether or not to include this sensor in the observation
                include_in_obs = sensor_config.pop("include_in_obs", True)
=======
                local_position, local_orientation = sensor_config.pop("local_position", None), sensor_config.pop(
                    "local_orientation", None
                )
>>>>>>> 78eab686
                # Make sure sensor exists, grab its corresponding kwargs, and create the sensor
                sensor = create_sensor(**sensor_config)
                # Load an initialize this sensor
                sensor.load(self.scene)
                sensor.initialize()
                sensor.set_local_pose(local_position, local_orientation)
                self._external_sensors[sensor.name] = sensor
                self._external_sensors_include_in_obs[sensor.name] = include_in_obs

        assert og.sim.is_stopped(), "Simulator must be stopped after loading external sensors!"

    def _load_observation_space(self):
        # Grab robot(s) and task obs spaces
        obs_space = dict()

        for robot in self.robots:
            # Load the observation space for the robot
            robot_obs = robot.load_observation_space()
            if gym.spaces.utils.flatdim(robot_obs) > 0:
                obs_space[robot.name] = robot_obs

        # Also load the task obs space
        task_space = self._task.load_observation_space()
        if gym.spaces.utils.flatdim(task_space) > 0:
            obs_space["task"] = task_space

        # Also load any external sensors
        if self._external_sensors is not None:
            external_obs_space = dict()
            for sensor_name, sensor in self._external_sensors.items():
                if not self._external_sensors_include_in_obs[sensor_name]:
                    continue

                # Load the sensor observation space
                external_obs_space[sensor_name] = sensor.load_observation_space()
            obs_space["external"] = gym.spaces.Dict(external_obs_space)

        return obs_space

    def load_observation_space(self):
        # Call super first
        obs_space = super().load_observation_space()

        # If we want to flatten it, modify the observation space by recursively searching through all
        if self._flatten_obs_space:
            self.observation_space = gym.spaces.Dict(recursively_generate_flat_dict(dic=obs_space))

        return self.observation_space

    def _load_action_space(self):
        """
        Load action space for each robot
        """
        action_space = gym.spaces.Dict({robot.name: robot.action_space for robot in self.robots})

        # Convert into flattened 1D Box space if requested
        if self._flatten_action_space:
            lows = []
            highs = []
            for space in action_space.values():
                assert isinstance(
                    space, gym.spaces.Box
                ), "Can only flatten action space where all individual spaces are gym.space.Box instances!"
                assert (
                    len(space.shape) == 1
                ), "Can only flatten action space where all individual spaces are 1D instances!"
                lows.append(space.low)
                highs.append(space.high)
            action_space = gym.spaces.Box(np.concatenate(lows), np.concatenate(highs), dtype=np.float32)

        # Store action space
        self.action_space = action_space

    def load(self):
        """
        Load the scene and robot specified in the config file.
        """
        # This environment is not loaded
        self._loaded = False

        # Load config variables
        self._load_variables()

        # Load the scene, robots, and task
        self._load_scene()
        self._load_robots()
        self._load_objects()
        self._load_task()
        # self._load_external_sensors()

        og.sim.play()

        # Load the obs / action spaces
        self.load_observation_space()
        self._load_action_space()

        self.reset()

        # Start the scene graph builder
        if self._scene_graph_builder:
            self._scene_graph_builder.start(self.scene)

        # Denote that the scene is loaded
        self._loaded = True

    def update_task(self, task_config):
        """
        Updates the internal task using @task_config. NOTE: This will internally reset the environment as well!

        Args:
            task_config (dict): Task configuration for updating the new task
        """
        # Make sure sim is playing
        assert og.sim.is_playing(), "Update task should occur while sim is playing!"

        # Denote scene as not loaded yet
        self._loaded = False
        og.sim.stop()
        self._load_task(task_config=task_config)
        og.sim.play()

        # Load obs / action spaces
        self.load_observation_space()
        self._load_action_space()

        self.reset()

        # Scene is now loaded again
        self._loaded = True

    def close(self):
        """
        Clean up the environment and shut down the simulation.
        """
        return
    
        # og.shutdown()

    def get_obs(self):
        """
        Get the current environment observation.

        Returns:
            2-tuple:
                dict: Keyword-mapped observations, which are possibly nested
                dict: Additional information about the observations
        """
        obs = dict()
        info = dict()

        # Grab all observations from each robot
        for robot in self.robots:
            if gym.spaces.utils.flatdim(robot.observation_space) > 0:
                obs[robot.name], info[robot.name] = robot.get_obs()
            

        # Add task observations
        if gym.spaces.utils.flatdim(self._task.observation_space) > 0:
            obs["task"] = self._task.get_obs(env=self)

        # Add external sensor observations if they exist
        if self._external_sensors is not None:
            external_obs = dict()
            external_info = dict()
            for sensor_name, sensor in self._external_sensors.items():
                if not self._external_sensors_include_in_obs[sensor_name]:
                    continue

                external_obs[sensor_name], external_info[sensor_name] = sensor.get_obs()
            obs["external"] = external_obs
            info["external"] = external_info

        # Possibly flatten obs if requested
        if self._flatten_obs_space:
            obs = recursively_generate_flat_dict(dic=obs)

        return obs, info

    def get_scene_graph(self):
        """
        Get the current scene graph.

        Returns:
            SceneGraph: Current scene graph
        """
        assert self._scene_graph_builder is not None, "Scene graph builder must be specified in config!"
        return self._scene_graph_builder.get_scene_graph()

    def _populate_info(self, info):
        """
        Populate info dictionary with any useful information.

        Args:
            info (dict): Information dictionary to populate

        Returns:
            dict: Information dictionary with added info
        """
        info["episode_length"] = self._current_step

        if self._scene_graph_builder is not None:
            info["scene_graph"] = self.get_scene_graph()

    def _pre_step(self, action):
        # If the action is not a dictionary, convert into a dictionary
        if not isinstance(action, dict) and not isinstance(action, gym.spaces.Dict):
            action_dict = dict()
            idx = 0
            for robot in self.robots:
                action_dim = robot.action_dim
                action_dict[robot.name] = action[idx: idx + action_dim]
                idx += action_dim
        else:
            # Our inputted action is the action dictionary
            action_dict = action

        # Iterate over all robots and apply actions
        for robot in self.robots:
            robot.apply_action(action_dict[robot.name])

    def _post_step(self, action):
        # Grab observations
        obs, obs_info = self.get_obs()

        # Step the scene graph builder if necessary
        if self._scene_graph_builder is not None:
            self._scene_graph_builder.step(self.scene)

        # Grab reward, done, and info, and populate with internal info
        reward, done, info = self.task.step(self, action)
        self._populate_info(info)
        info["obs_info"] = obs_info

        if done and self._automatic_reset:
            # Add lost observation to our information dict, and reset
            info["last_observation"] = obs
            obs = self.reset()

        # Increment step
        self._current_step += 1
        return obs, reward, done, info

    def step(self, action):
        """
        Apply robot's action and return the next state, reward, done and info,
        following OpenAI Gym's convention

        Args:
            action (gym.spaces.Dict or dict or np.array): robot actions. If a dict is specified, each entry should
                map robot name to corresponding action. If a np.array, it should be the flattened, concatenated set
                of actions

        Returns:
            5-tuple:
                - dict: state, i.e. next observation
                - float: reward, i.e. reward at this current timestep
                - bool: terminated, i.e. whether this episode ended due to a failure or success
                - bool: truncated, i.e. whether this episode ended due to a time limit etc.
                - dict: info, i.e. dictionary with any useful information
        """
        try:
<<<<<<< HEAD
            
            self._pre_step(action)
=======
            # If the action is not a dictionary, convert into a dictionary
            if not isinstance(action, dict) and not isinstance(action, gym.spaces.Dict):
                action_dict = dict()
                idx = 0
                for robot in self.robots:
                    action_dim = robot.action_dim
                    action_dict[robot.name] = action[idx : idx + action_dim]
                    idx += action_dim
            else:
                # Our inputted action is the action dictionary
                action_dict = action

            # Iterate over all robots and apply actions
            for robot in self.robots:
                robot.apply_action(action_dict[robot.name])

>>>>>>> 78eab686
            # Run simulation step
            og.sim.step()
            return self._post_step(action)
        except:
            raise ValueError(f"Failed to execute environment step {self._current_step} in episode {self._current_episode}")

    def render(self):
        # Only works if there is an external sensor
        if not self._external_sensors:
            return None
        
        # Get the RGB sensors
        rgb_sensors = [
            x for x in self._external_sensors.values()
            if isinstance(x, VisionSensor) and (x.modalities == "all" or "rgb" in x.modalities)
        ]
        if not rgb_sensors:
            return None

        # Render the external sensor
        og.sim.render()

        # Grab the rendered image from each of the rgb sensors, concatenate along dim 1
        rgb_images = [sensor.get_obs()["rgb"] for sensor in rgb_sensors]
        return np.concatenate(rgb_images, axis=1)[:, :, :3]

<<<<<<< HEAD
=======
            return obs, reward, done, info
        except:
            raise ValueError(
                f"Failed to execute environment step {self._current_step} in episode {self._current_episode}"
            )
>>>>>>> 78eab686

    def _reset_variables(self):
        """
        Reset bookkeeping variables for the next new episode.
        """
        self._current_episode += 1
        self._current_step = 0

    def reset(self, **kwargs):
        """
        Reset episode.
        """
        # Reset the task
        self.task.reset(self)

        # Reset internal variables
        self._reset_variables()

        # Run a single simulator step to make sure we can grab updated observations
        og.sim.step()

        # Grab and return observations
        obs, _ = self.get_obs()

        if self._loaded:
            # Sanity check to make sure received observations match expected observation space
            check_obs = recursively_generate_compatible_dict(dic=obs)
            if not self.observation_space.contains(check_obs):
                exp_obs = dict()
                for key, value in recursively_generate_flat_dict(dic=self.observation_space).items():
                    exp_obs[key] = ("obs_space", key, value.dtype, value.shape)
                real_obs = dict()
                for key, value in recursively_generate_flat_dict(dic=check_obs).items():
                    if isinstance(value, np.ndarray):
                        real_obs[key] = ("obs", key, value.dtype, value.shape)
                    else:
                        real_obs[key] = ("obs", key, type(value), "()")

                exp_keys = set(exp_obs.keys())
                real_keys = set(real_obs.keys())
                shared_keys = exp_keys.intersection(real_keys)
                missing_keys = exp_keys - real_keys
                extra_keys = real_keys - exp_keys

                if missing_keys:
                    log.error("MISSING OBSERVATION KEYS:")
                    log.error(missing_keys)
                if extra_keys:
                    log.error("EXTRA OBSERVATION KEYS:")
                    log.error(extra_keys)

                mismatched_keys = []
                for k in shared_keys:
                    if exp_obs[k][2:] != real_obs[k][2:]:  # Compare dtypes and shapes
                        mismatched_keys.append(k)
                        log.error(f"MISMATCHED OBSERVATION FOR KEY '{k}':")
                        log.error(f"Expected: {exp_obs[k]}")
                        log.error(f"Received: {real_obs[k]}")

                raise ValueError("Observation space does not match returned observations!")

        return obs

    @property
    def episode_steps(self):
        """
        Returns:
            int: Current number of steps in episode
        """
        return self._current_step

    @property
    def initial_pos_z_offset(self):
        """
        Returns:
            float: how high to offset object placement to test valid pose & account for one action step of dropping
        """
        return self._initial_pos_z_offset

    @property
    def task(self):
        """
        Returns:
            BaseTask: Active task instance
        """
        return self._task

    @property
    def scene(self):
        """
        Returns:
            Scene: Active scene in this environment
        """
        return self._scene

    @property
    def robots(self):
        """
        Returns:
            list of BaseRobot: Robots in the current scene
        """
        return self.scene.robots

    @property
    def external_sensors(self):
        """
        Returns:
            None or dict: If self.env_config["external_sensors"] is specified, returns the dict mapping sensor name to
                instantiated sensor. Otherwise, returns None
        """
        return self._external_sensors

    @property
    def env_config(self):
        """
        Returns:
            dict: Environment-specific configuration kwargs
        """
        return self.config["env"]

    @property
    def render_config(self):
        """
        Returns:
            dict: Render-specific configuration kwargs
        """
        return self.config["render"]

    @property
    def scene_config(self):
        """
        Returns:
            dict: Scene-specific configuration kwargs
        """
        return self.config["scene"]

    @property
    def robots_config(self):
        """
        Returns:
            dict: Robot-specific configuration kwargs
        """
        return self.config["robots"]

    @property
    def objects_config(self):
        """
        Returns:
            dict: Object-specific configuration kwargs
        """
        return self.config["objects"]

    @property
    def task_config(self):
        """
        Returns:
            dict: Task-specific configuration kwargs
        """
        return self.config["task"]

    @property
    def wrapper_config(self):
        """
        Returns:
            dict: Wrapper-specific configuration kwargs
        """
        return self.config["wrapper"]

    @property
    def default_config(self):
        """
        Returns:
            dict: Default configuration for this environment. May not be fully specified (i.e.: still requires @config
                to be specified during environment creation)
        """
        return {
            # Environment kwargs
            "env": {
                "action_frequency": 30,
                "physics_frequency": 120,
                "device": None,
                "automatic_reset": False,
                "flatten_action_space": False,
                "flatten_obs_space": False,
                "initial_pos_z_offset": 0.1,
                "external_sensors": None,
            },
            # Rendering kwargs
            "render": {
                "viewer_width": 1280,
                "viewer_height": 720,
            },
            # Scene kwargs
            "scene": {
                # Traversibility map kwargs
                "waypoint_resolution": 0.2,
                "num_waypoints": 10,
                "trav_map_resolution": 0.1,
                "default_erosion_radius": 0.0,
                "trav_map_with_objects": True,
                "scene_instance": None,
                "scene_file": None,
            },
            # Robot kwargs
            "robots": [],  # no robots by default
            # Object kwargs
            "objects": [],  # no objects by default
            # Task kwargs
            "task": {
                "type": "DummyTask",
            },
            # Wrapper kwargs
            "wrapper": {
                "type": None,
            },
        }<|MERGE_RESOLUTION|>--- conflicted
+++ resolved
@@ -9,17 +9,12 @@
 from omnigibson.simulator import launch_simulator
 from omnigibson.tasks import REGISTERED_TASKS
 from omnigibson.scenes import REGISTERED_SCENES
-<<<<<<< HEAD
 from omnigibson.sensors import create_sensor, VisionSensor
-from omnigibson.utils.gym_utils import GymObservable, recursively_generate_flat_dict, recursively_generate_compatible_dict
-=======
-from omnigibson.sensors import create_sensor
 from omnigibson.utils.gym_utils import (
     GymObservable,
     recursively_generate_flat_dict,
     recursively_generate_compatible_dict,
 )
->>>>>>> 78eab686
 from omnigibson.utils.config_utils import parse_config
 from omnigibson.utils.ui_utils import create_module_logger
 from omnigibson.utils.python_utils import (
@@ -41,12 +36,7 @@
     """
     Core environment class that handles loading scene, robot(s), and task, following OpenAI Gym interface.
     """
-<<<<<<< HEAD
     def __init__(self, configs, num_env=1):
-=======
-
-    def __init__(self, configs):
->>>>>>> 78eab686
         """
         Args:
             configs (str or dict or list of str or dict): config_file path(s) or raw config dictionaries.
@@ -99,14 +89,11 @@
         self._scene_graph_builder = None
         if "scene_graph" in self.config and self.config["scene_graph"] is not None:
             self._scene_graph_builder = SceneGraphBuilder(**self.config["scene_graph"])
-<<<<<<< HEAD
           
         self.num_env = num_env
         origin_offset_x = (self.num_env % NUM_ENVS_PER_ROW) * DIST_BETWEEN_ENVS
         origin_offset_y = int(self.num_env / NUM_ENVS_PER_ROW) * DIST_BETWEEN_ENVS
         self.origin_offset = [origin_offset_x, origin_offset_y, 0.0]
-=======
->>>>>>> 78eab686
 
         # Load this environment
         self.load()
@@ -243,14 +230,8 @@
         og.sim.import_scene(scene)
 
         # Set the rendering settings
-<<<<<<< HEAD
         # og.sim.viewer_width = self.render_config["viewer_width"]
         # og.sim.viewer_height = self.render_config["viewer_height"]
-=======
-        if gm.RENDER_VIEWER_CAMERA:
-            og.sim.viewer_width = self.render_config["viewer_width"]
-            og.sim.viewer_height = self.render_config["viewer_height"]
->>>>>>> 78eab686
         og.sim.device = self.device
 
         assert og.sim.is_stopped(), "Simulator must be stopped after loading scene!"
@@ -345,15 +326,9 @@
                 if "prim_path" not in sensor_config:
                     sensor_config["prim_path"] = f"/World/{sensor_config['name']}"
                 # Pop the desired position and orientation
-<<<<<<< HEAD
                 local_position, local_orientation = sensor_config.pop("local_position", None), sensor_config.pop("local_orientation", None)
                 # Pop whether or not to include this sensor in the observation
                 include_in_obs = sensor_config.pop("include_in_obs", True)
-=======
-                local_position, local_orientation = sensor_config.pop("local_position", None), sensor_config.pop(
-                    "local_orientation", None
-                )
->>>>>>> 78eab686
                 # Make sure sensor exists, grab its corresponding kwargs, and create the sensor
                 sensor = create_sensor(**sensor_config)
                 # Load an initialize this sensor
@@ -615,32 +590,14 @@
                 - dict: info, i.e. dictionary with any useful information
         """
         try:
-<<<<<<< HEAD
-            
             self._pre_step(action)
-=======
-            # If the action is not a dictionary, convert into a dictionary
-            if not isinstance(action, dict) and not isinstance(action, gym.spaces.Dict):
-                action_dict = dict()
-                idx = 0
-                for robot in self.robots:
-                    action_dim = robot.action_dim
-                    action_dict[robot.name] = action[idx : idx + action_dim]
-                    idx += action_dim
-            else:
-                # Our inputted action is the action dictionary
-                action_dict = action
-
-            # Iterate over all robots and apply actions
-            for robot in self.robots:
-                robot.apply_action(action_dict[robot.name])
-
->>>>>>> 78eab686
             # Run simulation step
             og.sim.step()
             return self._post_step(action)
         except:
-            raise ValueError(f"Failed to execute environment step {self._current_step} in episode {self._current_episode}")
+            raise ValueError(
+                f"Failed to execute environment step {self._current_step} in episode {self._current_episode}"
+            )
 
     def render(self):
         # Only works if there is an external sensor
@@ -662,14 +619,6 @@
         rgb_images = [sensor.get_obs()["rgb"] for sensor in rgb_sensors]
         return np.concatenate(rgb_images, axis=1)[:, :, :3]
 
-<<<<<<< HEAD
-=======
-            return obs, reward, done, info
-        except:
-            raise ValueError(
-                f"Failed to execute environment step {self._current_step} in episode {self._current_episode}"
-            )
->>>>>>> 78eab686
 
     def _reset_variables(self):
         """
